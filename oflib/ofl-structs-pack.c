--- conflicted
+++ resolved
@@ -91,18 +91,10 @@
 }
 
 size_t
-<<<<<<< HEAD
-ofl_structs_instructions_pack(struct ofl_instruction_header *src, struct ofp_instruction *dst, struct ofl_exp *exp) {
-
-    dst->type = htons(src->type);
-    memset(dst->pad, 0x00, 4);
-
-=======
 ofl_structs_instructions_pack(struct ofl_instruction_header *src, struct ofp_instruction_header *dst, struct ofl_exp *exp) {
     
     dst->type = htons(src->type);
     
->>>>>>> 844d242a
     switch (src->type) {
         case OFPIT_GOTO_TABLE: {
             struct ofl_instruction_goto_table *si = (struct ofl_instruction_goto_table *)src;
@@ -252,16 +244,6 @@
                         OFL_LOG_WARN(LOG_MODULE, "Received EXPERIMENTER instruction, but no callback was given.");
                         return ofl_error(OFPET_BAD_INSTRUCTION, OFPBIC_UNSUP_INST);
                     }
-<<<<<<< HEAD
-                     len += sizeof(struct ofp_instruction) + exp->inst->ofp_len(&inst_prop->instruction_ids[i]);
-                 }
-                 else {
-                     len += sizeof(struct ofp_instruction) - 4;
-                 }
-             }
-            /* The size is rounded in order to comply with padding bytes */
-            return sizeof(struct ofp_table_feature_prop_instructions) + len ;
-=======
                     len += exp->inst->ofp_id_len(&inst_prop->instruction_ids[i]);  
                 } else {
                     len += sizeof(struct ofp_instruction_id);
@@ -269,7 +251,6 @@
              }
             /* The size is rounded in order to comply with padding bytes */  
             return sizeof(struct ofp_table_feature_prop_instructions) + len;
->>>>>>> 844d242a
         }
         case OFPTFPT_NEXT_TABLES:
         case OFPTFPT_NEXT_TABLES_MISS:{
@@ -281,17 +262,6 @@
         case OFPTFPT_WRITE_ACTIONS_MISS:
         case OFPTFPT_APPLY_ACTIONS:
         case OFPTFPT_APPLY_ACTIONS_MISS:{
-<<<<<<< HEAD
-             struct ofl_table_feature_prop_actions *act_prop = (struct ofl_table_feature_prop_actions*) prop;
-             int len = 0;
-             int i;
-             for(i = 0; i < act_prop->actions_num; i++){
-				 if (act_prop->action_ids[i].type == OFPAT_EXPERIMENTER)
-                     len += 8;
-                 else
-                     len += 4;
-             }
-=======
             struct ofl_table_feature_prop_actions *act_prop = (struct ofl_table_feature_prop_actions*) prop;
             int len = 0;
             int i;
@@ -302,7 +272,6 @@
                     len += sizeof(struct ofp_action_id);
                 }
             }
->>>>>>> 844d242a
             return sizeof(struct ofp_table_feature_prop_actions) + len;
         }
         case OFPTFPT_MATCH:
@@ -328,27 +297,6 @@
     int i;
     size_t sum = 0;
     size_t sum_check;
-<<<<<<< HEAD
-    for(i = 0; i < features_num; i++){
-        /* Length is padded to 8  bytes */
-        sum += ROUND_UP(props[i]->length, 8);
-
-	/* Sanity check ! Jean II */
-	sum_check = ofl_structs_table_features_properties_ofp_len(props[i], exp);
-	if(props[i]->length != sum_check)
-	  OFL_LOG_WARN(LOG_MODULE, "Table feature property %X has unexpected length, %u != %zu.", props[i]->type, props[i]->length, sum_check);
-
-    }
-	return sum;
-}
-
-size_t ofl_structs_table_features_ofp_total_len(struct ofl_table_features **feat, size_t tables_num, struct ofl_exp * exp){
-
-    int i, total_len;
-    total_len = 0;
-    for(i = 0; i < tables_num; i++){
-        total_len +=  sizeof(struct ofp_table_features) + ofl_structs_table_features_properties_ofp_total_len(feat[i]->properties, feat[i]->properties_num, exp);
-=======
 
     for (i = 0; i < features_num; i++) {
         /* Length is padded to 8  bytes */
@@ -367,7 +315,6 @@
     total_len = 0;
     for (i = 0; i < tables_num; i++) {
         total_len += sizeof(struct ofp_table_features) + ofl_structs_table_features_properties_ofp_total_len(feat[i]->properties, feat[i]->properties_num, exp);   
->>>>>>> 844d242a
     }
     return total_len;
 }
@@ -386,20 +333,10 @@
             uint8_t *ptr;
 
             dp->length = htons(sp->header.length);
-<<<<<<< HEAD
-            ptr = (uint8_t*) data + (sizeof(struct ofp_table_feature_prop_header));
-            for(i = 0; i < sp->ids_num; i++){
-                if(sp->instruction_ids[i].type == OFPIT_EXPERIMENTER){
-                    struct ofp_instruction inst;
-
-                    inst.type = sp->instruction_ids[i].type;
-                    if (exp == NULL || exp->inst == NULL || exp->inst->unpack == NULL) {
-=======
             ptr = (uint8_t*) data + (sizeof(struct ofp_table_feature_prop_header) -4);
             for (i = 0; i < sp->ids_num; i++) {
                 if (sp->instruction_ids[i].type == OFPIT_EXPERIMENTER) {
                     if (exp == NULL || exp->inst == NULL || exp->inst->id_pack == NULL) {
->>>>>>> 844d242a
                         OFL_LOG_WARN(LOG_MODULE, "Received EXPERIMENTER instruction, but no callback was given.");
                         return ofl_error(OFPET_BAD_INSTRUCTION, OFPBIC_UNSUP_INST);
                     }
@@ -408,17 +345,10 @@
                 } else {
                     struct ofp_instruction_id inst;
                     inst.type = htons(sp->instruction_ids[i].type);
-<<<<<<< HEAD
-                    inst.len = htons(sizeof(struct ofp_instruction) - 4);
-                    memcpy(ptr, &inst, sizeof(struct ofp_instruction) - 4);
-                    ptr += sizeof(struct ofp_instruction) - 4;
-                }
-=======
                     inst.len = htons(sizeof(struct ofp_instruction_id));
                     memcpy(ptr, &inst, sizeof(struct ofp_instruction_id));
                     ptr += sizeof(struct ofp_instruction_id);
                 }    
->>>>>>> 844d242a
             }
            memset(ptr, 0x0, ROUND_UP(sp->header.length,8) - sp->header.length);
            return ROUND_UP(ntohs(dp->length),8);
@@ -450,25 +380,6 @@
             struct ofp_table_feature_prop_actions *dp = (struct ofp_table_feature_prop_actions*) dst;
 
             dp->length = htons(sp->header.length);
-<<<<<<< HEAD
-            ptr = data + (sizeof(struct ofp_table_feature_prop_header));
-            for(i = 0; i < sp->actions_num; i++){
-                if(sp->action_ids[i].type == OFPAT_EXPERIMENTER){
-                    memcpy(ptr, &sp->action_ids[i], sizeof(struct ofp_action_header));
-                    ptr += sizeof(struct ofp_action_header);
-                }
-                else {
-                    struct ofp_action_header action;
-                    action.type = htons(sp->action_ids[i].type);
-                    action.len = htons(sp->action_ids[i].len);
-                    memcpy(ptr, &action, sizeof(struct ofp_action_header) -4);
-                    ptr += sizeof(struct ofp_action_header) -4;
-                }
-            }
-           memset(ptr, 0x0, ROUND_UP(sp->header.length,8)- sp->header.length);
-           return ROUND_UP(ntohs(dp->length),8);
-        }
-=======
             ptr = data + (sizeof(struct ofp_table_feature_prop_header) -4);                            
             for (i = 0; i < sp->actions_num; i++) {
                 if (sp->action_ids[i].type == OFPAT_EXPERIMENTER) {
@@ -490,7 +401,6 @@
             memset(ptr, 0x0, ROUND_UP(sp->header.length,8) - sp->header.length); 
             return ROUND_UP(ntohs(dp->length),8); 
         }        
->>>>>>> 844d242a
         case OFPTFPT_MATCH:
         case OFPTFPT_WILDCARDS:
         case OFPTFPT_WRITE_SETFIELD:
@@ -525,32 +435,19 @@
     size_t total_len;
     uint8_t *ptr;
     int i;
-<<<<<<< HEAD
-
-
-=======
    
    
->>>>>>> 844d242a
     total_len = sizeof(struct ofp_table_features) + ofl_structs_table_features_properties_ofp_total_len(src->properties,src->properties_num,exp);
     dst->table_id = src->table_id;
     memset(dst->pad, 0x0,5);
     strncpy(dst->name,src->name, OFP_MAX_TABLE_NAME_LEN);
     dst->metadata_match = hton64(src->metadata_match);
     dst->metadata_write = hton64(src->metadata_write);
-<<<<<<< HEAD
-    dst->config = htonl(src->config);
-    dst->max_entries = htonl(src->max_entries);
-
-    ptr = (uint8_t*) (data + sizeof(struct ofp_table_features));
-    for(i = 0; i < src->properties_num; i++){
-=======
     dst->capabilities = htonl(src->capabilities);
     dst->max_entries = htonl(src->max_entries); 
     
     ptr = (uint8_t*) (data + sizeof(struct ofp_table_features));
     for (i = 0; i < src->properties_num; i++) {
->>>>>>> 844d242a
         ptr += ofl_structs_table_properties_pack(src->properties[i], (struct ofp_table_feature_prop_header*) ptr, ptr, exp);
     }
     dst->length = htons(total_len);
@@ -836,15 +733,8 @@
 size_t
 ofl_structs_queue_prop_ofp_len(struct ofl_queue_prop_header *prop) {
     switch (prop->type) {
-<<<<<<< HEAD
-
-        case OFPQT_MIN_RATE: {
-            return sizeof(struct ofp_queue_prop_min_rate);
-=======
-       
         case OFPQDPT_MIN_RATE: {
             return sizeof(struct ofp_queue_desc_prop_min_rate);
->>>>>>> 844d242a
         }
         case OFPQDPT_MAX_RATE:{
            return sizeof(struct ofp_queue_desc_prop_max_rate);
@@ -862,13 +752,7 @@
     dst->type = htons(src->type);
 
     switch (src->type) {
-<<<<<<< HEAD
-
-        case OFPQT_MIN_RATE: {
-=======
-       
         case OFPQDPT_MIN_RATE: {
->>>>>>> 844d242a
             struct ofl_queue_prop_min_rate *sp = (struct ofl_queue_prop_min_rate *)src;
             struct ofp_queue_desc_prop_min_rate *dp = (struct ofp_queue_desc_prop_min_rate *)dst;
 
