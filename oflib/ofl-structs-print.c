/* Copyright (c) 2011, TrafficLab, Ericsson Research, Hungary
 * Copyright (c) 2012, CPqD, Brazil 
 * All rights reserved.
 *
 * Redistribution and use in source and binary forms, with or without
 * modification, are permitted provided that the following conditions are met:
 *
 *   * Redistributions of source code must retain the above copyright notice,
 *     this list of conditions and the following disclaimer.
 *   * Redistributions in binary form must reproduce the above copyright
 *     notice, this list of conditions and the following disclaimer in the
 *     documentation and/or other materials provided with the distribution.
 *   * Neither the name of the Ericsson Research nor the names of its
 *     contributors may be used to endorse or promote products derived from
 *     this software without specific prior written permission.
 *
 * THIS SOFTWARE IS PROVIDED BY THE COPYRIGHT HOLDERS AND CONTRIBUTORS "AS IS"
 * AND ANY EXPRESS OR IMPLIED WARRANTIES, INCLUDING, BUT NOT LIMITED TO, THE
 * IMPLIED WARRANTIES OF MERCHANTABILITY AND FITNESS FOR A PARTICULAR PURPOSE
 * ARE DISCLAIMED. IN NO EVENT SHALL THE COPYRIGHT HOLDER OR CONTRIBUTORS BE
 * LIABLE FOR ANY DIRECT, INDIRECT, INCIDENTAL, SPECIAL, EXEMPLARY, OR
 * CONSEQUENTIAL DAMAGES (INCLUDING, BUT NOT LIMITED TO, PROCUREMENT OF
 * SUBSTITUTE GOODS OR SERVICES; LOSS OF USE, DATA, OR PROFITS; OR BUSINESS
 * INTERRUPTION) HOWEVER CAUSED AND ON ANY THEORY OF LIABILITY, WHETHER IN
 * CONTRACT, STRICT LIABILITY, OR TORT (INCLUDING NEGLIGENCE OR OTHERWISE)
 * ARISING IN ANY WAY OUT OF THE USE OF THIS SOFTWARE, EVEN IF ADVISED OF THE
 * POSSIBILITY OF SUCH DAMAGE.
 *
 *
 */

#include <arpa/inet.h>
#include <stdbool.h>
#include <stdlib.h>
#include <string.h>
#include <stdio.h>
#include <ctype.h>
#include <inttypes.h>
#include <netinet/in.h>
#include "oxm-match.h"
#include "openflow/openflow.h"

#include "ofl.h"
#include "ofl-actions.h"
#include "ofl-structs.h"
#include "ofl-print.h"
#include "ofl-packets.h"


#define ETH_ADDR_FMT                                                    \
    "%02"PRIx8":%02"PRIx8":%02"PRIx8":%02"PRIx8":%02"PRIx8":%02"PRIx8
#define ETH_ADDR_ARGS(ea)                                   \
    (ea)[0], (ea)[1], (ea)[2], (ea)[3], (ea)[4], (ea)[5]

#define IP_FMT "%"PRIu8".%"PRIu8".%"PRIu8".%"PRIu8

char *
ofl_structs_port_to_string(struct ofl_port *port) {
        char *str;
    size_t str_size;
    FILE *stream = open_memstream(&str, &str_size);
    ofl_structs_port_print(stream, port);
    fclose(stream);
    return str;
}

void
ofl_structs_port_print(FILE *stream, struct ofl_port *port) {
    fprintf(stream, "{no=\"");
    ofl_port_print(stream, port->port_no);
    if (port->type == OFPPDPT_ETHERNET) {
        fprintf(stream, "\", hw_addr=\""ETH_ADDR_FMT"\", name=\"%s\", "
                          "config=\"0x%"PRIx32"\", state=\"0x%"PRIx32"\", curr=\"0x%"PRIx32"\", "
                          "adv=\"0x%"PRIx32"\", supp=\"0x%"PRIx32"\", peer=\"0x%"PRIx32"\", "
                          "curr_spd=\"%ukbps\", max_spd=\"%ukbps\"}",
                  ETH_ADDR_ARGS(port->hw_addr), port->name,
                  port->config, port->state, port->curr,
                  port->advertised, port->supported, port->peer,
                  port->curr_speed, port->max_speed);
    } else if (port->type == OFPPDPT_OPTICAL) {
        fprintf(stream, "\", hw_addr=\""ETH_ADDR_FMT"\", name=\"%s\", "
                          "config=\"0x%"PRIx32"\", state=\"0x%"PRIx32"\", "
                          "tx_min_freq=\"%u\", tx_max_freq=\"%u\", "
                          "tx_grid_freq=\"%u\", rx_min_freq=\"%u\", "
                          "rx_max_freq=\"%u\", rx_grid_freq=\"%u\", "
                          "tx_pwr_min=\"%u\", tx_pwr_max=\"%u\""
                          "}",
                  ETH_ADDR_ARGS(port->hw_addr), port->name,
                  port->config, port->state, 
                  port->opt_props.tx_min_freq_lmda,
                  port->opt_props.tx_max_freq_lmda,
                  port->opt_props.tx_grid_freq_lmda,
                  port->opt_props.rx_min_freq_lmda,
                  port->opt_props.rx_max_freq_lmda,
                  port->opt_props.rx_grid_freq_lmda,
                  port->opt_props.tx_pwr_min,
                  port->opt_props.tx_pwr_max);
    }
}

char *
ofl_structs_instruction_to_string(struct ofl_instruction_header *inst, struct ofl_exp *exp) {
        char *str;
    size_t str_size;
    FILE *stream = open_memstream(&str, &str_size);
    ofl_structs_instruction_print(stream, inst, exp);
    fclose(stream);
    return str;
}

void
ofl_structs_instruction_print(FILE *stream, struct ofl_instruction_header *inst, struct ofl_exp *exp) {
    ofl_instruction_type_print(stream, inst->type);

    switch(inst->type) {
        case (OFPIT_GOTO_TABLE): {
            struct ofl_instruction_goto_table *i = (struct ofl_instruction_goto_table*)inst;
            
            fprintf(stream, "{table=\"%u\"}", i->table_id);

            break;
        }
        case (OFPIT_WRITE_METADATA): {
            struct ofl_instruction_write_metadata *i = (struct ofl_instruction_write_metadata *)inst;

            fprintf(stream, "{meta=\"0x%"PRIx64"\", mask=\"0x%"PRIx64"\"}",
                          i->metadata, i->metadata_mask);

            break;
        }
        case (OFPIT_WRITE_ACTIONS):
        case (OFPIT_APPLY_ACTIONS): {
            struct ofl_instruction_actions *i = (struct ofl_instruction_actions *)inst;
            size_t j;

            fprintf(stream, "{acts=[");
            for(j=0; j<i->actions_num; j++) {
                ofl_action_print(stream, i->actions[j], exp);
                if (j < i->actions_num - 1) { fprintf(stream, ", "); }
            }
            fprintf(stream, "]}");

            break;
        }
        case (OFPIT_CLEAR_ACTIONS): {
            break;
        }
        case (OFPIT_METER):{
            struct ofl_instruction_meter *i = (struct ofl_instruction_meter *)inst;
            fprintf(stream, "{meter=\"%u\"}", i->meter_id);          
            break;
        }
        case (OFPIT_EXPERIMENTER): {
            if (exp == NULL || exp->inst == NULL || exp->inst->to_string == NULL) {
                struct ofl_instruction_experimenter *i = (struct ofl_instruction_experimenter *)inst;

                fprintf(stream, "{id=\"0x%"PRIx32"\"}", i->experimenter_id);
            } else {
                char *c = exp->inst->to_string(inst);
                fprintf(stream, "%s", c);
                free (c);
            }
            break;
        }
    }

}

char *
ofl_structs_match_to_string(struct ofl_match_header *match, struct ofl_exp *exp) {
    char *str;
    size_t str_size;
    FILE *stream = open_memstream(&str, &str_size);
    ofl_structs_match_print(stream, match, exp);
    fclose(stream);
    return str;
}

void
ofl_structs_match_print(FILE *stream, struct ofl_match_header *match, struct ofl_exp *exp) {

    switch (match->type) {
        case (OFPMT_OXM): {
            struct ofl_match *m = (struct ofl_match*) match;
            ofl_structs_oxm_match_print(stream, m);
            break;
        }
        default: {
            if (exp == NULL || exp->match == NULL || exp->match->to_string == NULL) {
                fprintf(stream, "?(%u)", match->type);
            } else {
                char *c = exp->match->to_string(match);
                fprintf(stream, "%s", c);
                free(c);
            }
        }
    }
}


char *
ofl_structs_oxm_match_to_string(struct ofl_match *m) {
    char *str;
    size_t str_size;
    FILE *stream = open_memstream(&str, &str_size);

    ofl_structs_oxm_match_print(stream, m);
    fclose(stream);
    return str;
}


void
ofl_structs_oxm_match_print(FILE *stream, const struct ofl_match *omt) {
	struct ofl_match_tlv   *f;
	int 					i;
	size_t 					size;
	
	if(omt->header.length > 4)
	    size = hmap_count(&omt->match_fields);
	else size = 0;
	
	fprintf(stream, "oxm{");
	if (size) {
		/* Iterate over all possible OXM fields in their natural order */
		for (i = 0; i<NUM_OXM_FIELDS; i++) {
			f = oxm_match_lookup(all_fields[i].header, omt);
			if (f != NULL) {
				/* Field present: print it */
				ofl_structs_oxm_tlv_print(stream, f);
				if (--size > 0) fprintf(stream, ", ");
			}
		}
	}
	else {
		fprintf(stream, "all match");
	}
	fprintf(stream, "}");
}


char *
ofl_structs_oxm_tlv_to_string(struct ofl_match_tlv *f) {
    char *str;
    size_t str_size;
    FILE *stream = open_memstream(&str, &str_size);

    ofl_structs_oxm_tlv_print(stream, f);
    fclose(stream);
    return str;
}


void
ofl_structs_oxm_tlv_print(FILE *stream, struct ofl_match_tlv *f)
{
	uint8_t field = OXM_FIELD(f->header);

	switch (field) {

		case OFPXMT_OFB_IN_PORT:
			fprintf(stream, "in_port=\"%d\"", *((uint32_t*) f->value));
			break;
		case OFPXMT_OFB_IN_PHY_PORT:
			fprintf(stream, "in_phy_port=\"%d\"", *((uint32_t*) f->value));
			break;
		case OFPXMT_OFB_VLAN_VID: {
			uint16_t v = *((uint16_t *) f->value);
			if (v == OFPVID_NONE)
				fprintf(stream, "vlan_vid= none");
			else if (v == OFPVID_PRESENT && OXM_HASMASK(f->header))
				fprintf(stream, "vlan_vid= any");
			else
				fprintf(stream, "vlan_vid=\"%d\"",v & VLAN_VID_MASK);
			break;
		}
		case OFPXMT_OFB_VLAN_PCP:
			fprintf(stream, "vlan_pcp=\"%d\"", *f->value & 0x7);
			break;
		case OFPXMT_OFB_ETH_TYPE:
			fprintf(stream, "eth_type=\"0x%x\"",  *((uint16_t *) f->value));
			break;
		case OFPXMT_OFB_TCP_SRC:
			fprintf(stream, "tcp_src=\"%d\"", *((uint16_t*) f->value));
			break;
		case OFPXMT_OFB_TCP_DST:
			fprintf(stream, "tcp_dst=\"%d\"", *((uint16_t*) f->value));
			break;
		case OFPXMT_OFB_UDP_SRC:
			fprintf(stream, "udp_src=\"%d\"", *((uint16_t*) f->value));
			break;
		case OFPXMT_OFB_UDP_DST:
			fprintf(stream, "udp_dst=\"%d\"", *((uint16_t*) f->value));
			break;
		case OFPXMT_OFB_SCTP_SRC:
			fprintf(stream, "sctp_src=\"%d\"", *((uint16_t*) f->value));
			break;
		case OFPXMT_OFB_SCTP_DST:
			fprintf(stream, "sctp_dst=\"%d\"", *((uint16_t*) f->value));
			break;
		case OFPXMT_OFB_ETH_SRC:
			fprintf(stream, "eth_src=\""ETH_ADDR_FMT"\"", ETH_ADDR_ARGS(f->value));
			if (OXM_HASMASK(f->header)) {
				fprintf(stream, ", eth_src_mask=\""ETH_ADDR_FMT"\"", ETH_ADDR_ARGS(f->value + 6));
			}
			break;
		case OFPXMT_OFB_ETH_DST:
			fprintf(stream, "eth_dst=\""ETH_ADDR_FMT"\"", ETH_ADDR_ARGS(f->value));
			if (OXM_HASMASK(f->header)) {
				fprintf(stream, ", eth_dst_mask=\""ETH_ADDR_FMT"\"", ETH_ADDR_ARGS(f->value + 6));
			}
			break;
		case OFPXMT_OFB_IPV4_DST:
			fprintf(stream, "ipv4_dst=\""IP_FMT"\"", IP_ARGS(f->value));
			if (OXM_HASMASK(f->header)) {
				fprintf(stream, ", ipv4_dst_mask=\""IP_FMT"\"", IP_ARGS(f->value + 4));
			}
			break;
		case OFPXMT_OFB_IPV4_SRC:
			fprintf(stream, "ipv4_src=\""IP_FMT"\"", IP_ARGS(f->value));
			if (OXM_HASMASK(f->header)) {
				fprintf(stream, ", ipv4_src_mask=\""IP_FMT"\"", IP_ARGS(f->value + 4));
			}
			break;
		case OFPXMT_OFB_IP_PROTO:
			fprintf(stream, "ip_proto=\"%d\"", *f->value);
			break;
		case OFPXMT_OFB_IP_DSCP:
			fprintf(stream, "ip_dscp=\"%d\"", *f->value & 0x3f);
			break;
		case OFPXMT_OFB_IP_ECN:
			fprintf(stream, "ip_ecn=\"%d\"", *f->value & 0x3);
			break;
		case OFPXMT_OFB_ICMPV4_TYPE:
			fprintf(stream, "icmpv4_type= \"%d\"", *f->value);
			break;
		case OFPXMT_OFB_ICMPV4_CODE:
			fprintf(stream, "icmpv4_code=\"%d\"", *f->value);
			break;
		case OFPXMT_OFB_ARP_SHA:
			fprintf(stream, "arp_sha=\""ETH_ADDR_FMT"\"", ETH_ADDR_ARGS(f->value));
			if (OXM_HASMASK(f->header)) {
				fprintf(stream, ", arp_sha_mask=\""ETH_ADDR_FMT"\"", ETH_ADDR_ARGS(f->value + 6));
			}
			break;
		case OFPXMT_OFB_ARP_THA:
			fprintf(stream, "arp_tha=\""ETH_ADDR_FMT"\"", ETH_ADDR_ARGS(f->value));
			if (OXM_HASMASK(f->header)) {
				fprintf(stream, ", arp_tha_mask=\""ETH_ADDR_FMT"\"", ETH_ADDR_ARGS(f->value + 6));
			}
			break;
		case OFPXMT_OFB_ARP_SPA:
			fprintf(stream, "arp_spa=\""IP_FMT"\"", IP_ARGS(f->value));
			if (OXM_HASMASK(f->header)) {
				fprintf(stream, ", arp_sha_mask=\""IP_FMT"\"", IP_ARGS(f->value + 4));
			}
			break;
		case OFPXMT_OFB_ARP_TPA:
			fprintf(stream, "arp_tpa=\""IP_FMT"\"", IP_ARGS(f->value));
			if (OXM_HASMASK(f->header)) {
				fprintf(stream, ", arp_tpa_mask=\""IP_FMT"\"", IP_ARGS(f->value + 4));
			}
			break;
		case OFPXMT_OFB_ARP_OP:
			fprintf(stream, "arp_op=\"0x%x\"", *((uint16_t*) f->value));
			break;
		case OFPXMT_OFB_IPV6_SRC: {
			char addr_str[INET6_ADDRSTRLEN];
			inet_ntop(AF_INET6, f->value, addr_str, INET6_ADDRSTRLEN);
			fprintf(stream, "nw_src_ipv6=\"%s\"", addr_str);
			if (OXM_HASMASK(f->header)) {
				inet_ntop(AF_INET6, f->value + 16, addr_str, INET6_ADDRSTRLEN);
				fprintf(stream, ", nw_src_ipv6_mask=\"%s\"", addr_str);
			}
			break;
		}
		case OFPXMT_OFB_IPV6_DST: {
			char addr_str[INET6_ADDRSTRLEN];
			inet_ntop(AF_INET6, f->value, addr_str, INET6_ADDRSTRLEN);
			fprintf(stream, "nw_dst_ipv6=\"%s\"", addr_str);
			if (OXM_HASMASK(f->header)) {
				inet_ntop(AF_INET6, f->value + 16, addr_str, INET6_ADDRSTRLEN);
				fprintf(stream, ", nw_dst_ipv6_mask=\"%s\"", addr_str);
			}
			break;
		}
		case OFPXMT_OFB_IPV6_ND_TARGET: {
			char addr_str[INET6_ADDRSTRLEN];
			inet_ntop(AF_INET6, f->value, addr_str, INET6_ADDRSTRLEN);
			fprintf(stream, "ipv6_nd_target=\"%s\"", addr_str);
			break;
		}
		case OFPXMT_OFB_IPV6_ND_SLL:
			fprintf(stream, "ipv6_nd_sll=\""ETH_ADDR_FMT"\"", ETH_ADDR_ARGS(f->value));
			break;
		case OFPXMT_OFB_IPV6_ND_TLL:
			fprintf(stream, "ipv6_nd_tll=\""ETH_ADDR_FMT"\"", ETH_ADDR_ARGS(f->value));
			break;
		case OFPXMT_OFB_IPV6_FLABEL:
			fprintf(stream, "ipv6_flow_label=\"%d\"", *((uint32_t*) f->value) & 0x000fffff);
			if (OXM_HASMASK(f->header)) {
				fprintf(stream, ", ipv6_flow_label_mask=\"%d\"", *((uint32_t*) (f->value+4)));
			}
			break;
		case OFPXMT_OFB_ICMPV6_TYPE:
			fprintf(stream, "icmpv6_type=\"%d\"", *f->value);
			break;
		case OFPXMT_OFB_ICMPV6_CODE:
			fprintf(stream, "icmpv6_code=\"%d\"", *f->value);
			break;
		case OFPXMT_OFB_MPLS_LABEL:
			fprintf(stream, "mpls_label=\"%d\"",((uint32_t) *f->value) & 0x000fffff);
			break;
		case OFPXMT_OFB_MPLS_TC:
			fprintf(stream, "mpls_tc=\"%d\"", *f->value & 0x3);
			break;
		case OFPXMT_OFB_MPLS_BOS:
			fprintf(stream, "mpls_bos=\"%d\"", *f->value & 0xfe);
			break;
		case OFPXMT_OFB_METADATA:
			fprintf(stream, "metadata=\"0x%llx\"", *((uint64_t*) f->value));
			if (OXM_HASMASK(f->header)) {
				fprintf(stream, ", metadata_mask=\"0x%llx\"", *((uint64_t*)(f->value+8)));
			}
			break;
		case OFPXMT_OFB_PBB_ISID   :
			fprintf(stream, "pbb_isid=\"%d\"", *((uint32_t*) f->value));
			if (OXM_HASMASK(f->header)) {
				fprintf(stream, ", pbb_isid_mask=\"%d\"", *((uint32_t*)(f->value+4)));
			}
			break;
		case OFPXMT_OFB_TUNNEL_ID:
			fprintf(stream, "tunnel_id=\"%lld\"", *((uint64_t*) f->value));
			if (OXM_HASMASK(f->header)) {
				fprintf(stream, ", tunnel_id_mask=\"%lld\"", *((uint64_t*)(f->value+8)));
			}
			break;
		case OFPXMT_OFB_IPV6_EXTHDR:
			fprintf(stream, "ext_hdr=\"");
			ofl_ipv6_ext_hdr_print(stream, *((uint16_t*) f->value));
			fprintf(stream, "\"");
			if (OXM_HASMASK(f->header)) {
				fprintf(stream, ", ext_hdr_mask=\"0x%x\"", *((uint16_t*)(f->value+4)));
			}
			break;
		default:
			fprintf(stream, "unknown type %d", field);
	}
}


char *
ofl_structs_config_to_string(struct ofl_config *c) {
        char *str;
    size_t str_size;
    FILE *stream = open_memstream(&str, &str_size);
    ofl_structs_config_print(stream, c);
    fclose(stream);
    return str;
}

void
ofl_structs_config_print(FILE *stream, struct ofl_config *c) {
    fprintf(stream, "{flags=\"0x%"PRIx16"\", mlen=\"%u\"}",
                  c->flags, c->miss_send_len);
}

char *
ofl_structs_bucket_to_string(struct ofl_bucket *b, struct ofl_exp *exp) {
        char *str;
    size_t str_size;
    FILE *stream = open_memstream(&str, &str_size);
    ofl_structs_bucket_print(stream, b, exp);
    fclose(stream);
    return str;
}

void
ofl_structs_bucket_print(FILE *stream, struct ofl_bucket *b, struct ofl_exp *exp) {
    size_t i;

    fprintf(stream, "{w=\"%u\", wprt=\"", b->weight);
    ofl_port_print(stream, b->watch_port);
    fprintf(stream, "\", wgrp=\"");
    ofl_group_print(stream, b->watch_group);
    fprintf(stream, "\", acts=[");

    for (i=0; i<b->actions_num; i++) {
        ofl_action_print(stream, b->actions[i], exp);
        if (i < b->actions_num - 1) { fprintf(stream, ", "); }
    }

    fprintf(stream, "]}");
}

char *
ofl_structs_queue_to_string(struct ofl_packet_queue *q) {
        char *str;
    size_t str_size;
    FILE *stream = open_memstream(&str, &str_size);
    ofl_structs_queue_print(stream, q);
    fclose(stream);
    return str;
}

void
ofl_structs_queue_print(FILE *stream, struct ofl_packet_queue *q) {
    size_t i;

    fprintf(stream, "{q=\"");
    ofl_queue_print(stream, q->queue_id);
    fprintf(stream, "\", port=\"");
    ofl_port_print(stream, q->port_no);
    fprintf(stream, "\", props=[");

    for (i=0; i<q->properties_num; i++) {
        ofl_structs_queue_prop_print(stream, q->properties[i]);
        if (i < q->properties_num - 1) { fprintf(stream, ", "); }
    }

    fprintf(stream, "]}");
}

char *
ofl_structs_queue_prop_to_string(struct ofl_queue_prop_header *p) {
        char *str;
    size_t str_size;
    FILE *stream = open_memstream(&str, &str_size);
    ofl_structs_queue_prop_print(stream, p);
    fclose(stream);
    return str;
}

void
ofl_structs_queue_prop_print(FILE *stream, struct ofl_queue_prop_header *p) {
    ofl_queue_prop_type_print(stream, p->type);

    switch(p->type) {
        case (OFPQDPT_MIN_RATE): {
            struct ofl_queue_prop_min_rate *pm = (struct ofl_queue_prop_min_rate *)p;

            fprintf(stream, "{rate=\"%u\"}", pm->rate);
            break;
        }
        case (OFPQDPT_MAX_RATE): {
            struct ofl_queue_prop_max_rate *pm = (struct ofl_queue_prop_max_rate *)p;

            fprintf(stream, "{rate=\"%u\"}", pm->rate);
            break;
        }
        case (OFPQDPT_EXPERIMENTER): {
            struct ofl_queue_prop_experimenter *pm = (struct ofl_queue_prop_experimenter *)p;

            fprintf(stream, "{exp=\"%u\"}", pm->experimenter);
            break;
        }
        
    }

}

char *
ofl_structs_flow_stats_to_string(struct ofl_flow_stats *s, struct ofl_exp *exp) {
        char *str;
    size_t str_size;
    FILE *stream = open_memstream(&str, &str_size);
    ofl_structs_flow_stats_print(stream, s, exp);
    fclose(stream);
    return str;
}

void
ofl_structs_flow_stats_print(FILE *stream, struct ofl_flow_stats *s, struct ofl_exp *exp) {
    size_t i;

    fprintf(stream, "{table=\"");
    ofl_table_print(stream, s->table_id);
    fprintf(stream, "\", match=\"");
    ofl_structs_match_print(stream, s->match, exp);
    fprintf(stream, "\", dur_s=\"%u\", dur_ns=\"%u\", prio=\"%u\", "
                          "idle_to=\"%u\", hard_to=\"%u\", cookie=\"0x%"PRIx64"\", "
                          "pkt_cnt=\"%"PRIu64"\", byte_cnt=\"%"PRIu64"\", insts=[",
                  s->duration_sec, s->duration_nsec, s->priority,
                  s->idle_timeout, s->hard_timeout, s->cookie,
                  s->packet_count, s->byte_count);

    for (i=0; i<s->instructions_num; i++) {
        ofl_structs_instruction_print(stream, s->instructions[i], exp);
        if (i < s->instructions_num - 1) { fprintf(stream, ", "); };
    }

    fprintf(stream, "]}");
}

char *
ofl_structs_bucket_counter_to_string(struct ofl_bucket_counter *s) {
        char *str;
    size_t str_size;
    FILE *stream = open_memstream(&str, &str_size);
    ofl_structs_bucket_counter_print(stream, s);
    fclose(stream);
    return str;
}

void
ofl_structs_bucket_counter_print(FILE *stream, struct ofl_bucket_counter *c) {
    fprintf(stream, "{pkt_cnt=\"%"PRIu64"\", byte_cnt=\"%"PRIu64"\"}",
                  c->packet_count, c->byte_count);
}

char *
ofl_structs_group_stats_to_string(struct ofl_group_stats *s) {
    char *str;
    size_t str_size;
    FILE *stream = open_memstream(&str, &str_size);
    ofl_structs_group_stats_print(stream, s);
    fclose(stream);
    return str;
}

void
ofl_structs_group_stats_print(FILE *stream, struct ofl_group_stats *s) {
    size_t i;

    fprintf(stream, "{group=\"");
    ofl_group_print(stream, s->group_id);
    fprintf(stream, "\", ref_cnt=\"%u\", pkt_cnt=\"%"PRIu64"\", byte_cnt=\"%"PRIu64"\", cntrs=[",
                  s->ref_count, s->packet_count, s->byte_count);

    for (i=0; i<s->counters_num; i++) {
        ofl_structs_bucket_counter_print(stream, s->counters[i]);
        if (i < s->counters_num - 1) { fprintf(stream, ", "); };
    }

    fprintf(stream, "]}");
}

char*
ofl_structs_meter_band_to_string(struct ofl_meter_band_header* s){
    char *str;
    size_t str_size;
    FILE *stream = open_memstream(&str, &str_size);
    ofl_structs_meter_band_print(stream, s);
    fclose(stream);
    return str;


}

void
ofl_structs_meter_band_print(FILE *stream, struct ofl_meter_band_header* s){
    fprintf(stream, "{type = ");
    ofl_meter_band_type_print(stream, s->type);
    switch(s->type){
        case(OFPMBT_DROP):{
            struct ofl_meter_band_drop *d = (struct ofl_meter_band_drop*)s;
            fprintf(stream, ", rate=\"%"PRIu32"\", burst_size=\"%"PRIu32"\"}",
                  d->rate, d->burst_size);                    
            break;
        }
        case(OFPMBT_DSCP_REMARK):{
            struct ofl_meter_band_dscp_remark *d = (struct ofl_meter_band_dscp_remark*)s;
            fprintf(stream, ", rate=\"%"PRIu32"\", burst_size=\"%"PRIu32"\", prec_level=\"%u\"}",
                  d->rate, d->burst_size, d->prec_level);         
            break;
        }
        case(OFPMBT_EXPERIMENTER):{
            struct ofl_meter_band_experimenter *d = (struct ofl_meter_band_experimenter*)s;
            fprintf(stream, ", rate=\"%"PRIu32"\", burst_size=\"%"PRIu32"\", exp_id=\"%"PRIu32"\"}",
                  d->rate, d->burst_size, d->experimenter);           
            break;
        }
    }
}

char* 
ofl_structs_meter_band_stats_to_string(struct ofl_meter_band_stats* s){
    char *str;
    size_t str_size;
    FILE *stream = open_memstream(&str, &str_size);
    ofl_structs_meter_band_stats_print(stream, s);
    fclose(stream);
    return str;
}

void
ofl_structs_meter_band_stats_print(FILE *stream, struct ofl_meter_band_stats* s){
    fprintf(stream, "{pkt_band_cnt=\"%"PRIu64"\", byte_band_cnt=\"%"PRIu64"\"}",
                  s->packet_band_count, s->byte_band_count);
}

char* 
ofl_structs_meter_stats_to_string(struct ofl_meter_stats* s){
    char *str;
    size_t str_size;
    FILE *stream = open_memstream(&str, &str_size);
    ofl_structs_meter_stats_print(stream, s);
    fclose(stream);
    return str;
}

void
ofl_structs_meter_stats_print(FILE *stream, struct ofl_meter_stats* s){
    size_t i;

    fprintf(stream, "{meter= %x\"", s->meter_id);
    fprintf(stream, "\", flow_cnt=\"%u\", pkt_in_cnt=\"%"PRIu64"\", byte_in_cnt=\"%"PRIu64"\"" 
                    ", duration_sec=\"%"PRIu32"\", duration_nsec=\"%"PRIu32"\", bands=[",
                  s->flow_count, s->packet_in_count, s->byte_in_count, 
                  s->duration_sec, s->duration_nsec);
  
    for (i=0; i<s->meter_bands_num; i++) {
        ofl_structs_meter_band_stats_print(stream, s->band_stats[i]);
        if (i < s->meter_bands_num - 1) { fprintf(stream, ", "); };
    }

    fprintf(stream, "]}");                
}

char* 
ofl_structs_meter_config_to_string(struct ofl_meter_config* s){
    char *str;
    size_t str_size;
    FILE *stream = open_memstream(&str, &str_size);
    ofl_structs_meter_config_print(stream, s);
    fclose(stream);
    return str;
}

void
ofl_structs_meter_config_print(FILE *stream, struct ofl_meter_config* s){
    size_t i;
    
    fprintf(stream, "{meter= %x\"", s->meter_id);
    fprintf(stream, "\", flags=\"%"PRIx16"\", bands=[",
                  s->flags);    

    for (i=0; i<s->meter_bands_num; i++) {
        ofl_structs_meter_band_print(stream, s->bands[i]);
        if (i < s->meter_bands_num - 1) { fprintf(stream, ", "); };
    }

    fprintf(stream, "]}"); 

}

char* 
ofl_structs_meter_features_to_string(struct ofl_meter_features* s){
    char *str;
    size_t str_size;
    FILE *stream = open_memstream(&str, &str_size);
    ofl_structs_meter_features_print(stream, s);
    fclose(stream);
    return str;
}

void
ofl_structs_meter_features_print(FILE *stream, struct ofl_meter_features* s){
    
    fprintf(stream, "{max_meter=\"%"PRIu32"\", band_types=\"%"PRIx32"\","
            "capabilities =\"%"PRIx32"\", max_bands = %u , max_color = %u",  
                s->max_meter, s->band_types, s->capabilities, s->max_bands, s->max_color);
    fprintf(stream, "}"); 

}

char *
ofl_structs_table_stats_to_string(struct ofl_table_stats *s) {
    char *str;
    size_t str_size;
    FILE *stream = open_memstream(&str, &str_size);

    ofl_structs_table_stats_print(stream, s);

    fclose(stream);
    return str;
}

void
ofl_structs_table_stats_print(FILE *stream, struct ofl_table_stats *s) {
    fprintf(stream, "{table=\"");
    ofl_table_print(stream, s->table_id);
    fprintf(stream, "\", active=\"%u\", "
                          "lookup=\"%"PRIu64"\", match=\"%"PRIu64"\"",
                  s->active_count,
                  s->lookup_count, s->matched_count);
}

char *
ofl_structs_table_properties_to_string(struct ofl_table_feature_prop_header *s){
    char *str;
    size_t str_size;
    FILE *stream = open_memstream(&str, &str_size);
    ofl_structs_table_properties_print(stream, s);
    fclose(stream);
    return str;
}

void
ofl_structs_table_properties_print(FILE * stream, struct ofl_table_feature_prop_header* s){
    int i;    
    fprintf(stream, "{property=\"");
    ofl_properties_type_print(stream, s->type);
    switch(s->type){
        case OFPTFPT_INSTRUCTIONS:
        case OFPTFPT_INSTRUCTIONS_MISS:{
            struct ofl_table_feature_prop_instructions *insts = (struct ofl_table_feature_prop_instructions*) s; 
            fprintf(stream, "[");        
	    if(insts->ids_num) {
                for(i = 0; i < insts->ids_num -1; i++){
                    ofl_instruction_type_print(stream, insts->instruction_ids[i].type);
                    fprintf(stream, ", ");        
                }
                ofl_instruction_type_print(stream, insts->instruction_ids[insts->ids_num-1].type);
	    }
            fprintf(stream, "]");        
            break;
        }
        case OFPTFPT_NEXT_TABLES:
        case OFPTFPT_NEXT_TABLES_MISS:{
            struct ofl_table_feature_prop_next_tables *tbls = (struct ofl_table_feature_prop_next_tables*) s;
            fprintf(stream, "[");
	    if(tbls->table_num) {
                for(i = 0; i < tbls->table_num -1; i++){
                    fprintf(stream, "%d, ", tbls->next_table_ids[i]);
                }
                fprintf(stream, "%d]", tbls->next_table_ids[tbls->table_num -1]);
	    }
            break;
        }
        case OFPTFPT_APPLY_ACTIONS:
        case OFPTFPT_APPLY_ACTIONS_MISS:
        case OFPTFPT_WRITE_ACTIONS:
        case OFPTFPT_WRITE_ACTIONS_MISS:{
            struct ofl_table_feature_prop_actions *acts = (struct ofl_table_feature_prop_actions*) s;
            fprintf(stream, "[");
	    if(acts->actions_num) {
                for(i = 0; i < acts->actions_num -1; i++){
                    ofl_action_type_print(stream, acts->action_ids[i].type);
                    fprintf(stream, ", ");
                }
                ofl_action_type_print(stream, acts->action_ids[acts->actions_num-1].type);
	    }
            fprintf(stream, "]");                                    
            break;
        }
        case OFPTFPT_MATCH:
        case OFPTFPT_WILDCARDS:
        case OFPTFPT_APPLY_SETFIELD:
        case OFPTFPT_APPLY_SETFIELD_MISS:
        case OFPTFPT_WRITE_SETFIELD:
        case OFPTFPT_WRITE_SETFIELD_MISS:{
            struct ofl_table_feature_prop_oxm *oxms = (struct ofl_table_feature_prop_oxm*) s;
            fprintf(stream, "[");
	    if(oxms->oxm_num) {
                for(i = 0; i < oxms->oxm_num -1; i++){
                    ofl_oxm_type_print(stream, oxms->oxm_ids[i]);
                    fprintf(stream, ", " );
                }
                ofl_oxm_type_print(stream, oxms->oxm_ids[oxms->oxm_num -1]);
	    }
            fprintf(stream, "]");                                    
            break;
        }
        
        
    }
    fprintf(stream, "\"} ");
}

char *
ofl_structs_table_features_to_string(struct ofl_table_features *s){
    char *str;
    size_t str_size;
    FILE *stream = open_memstream(&str, &str_size);
    ofl_structs_table_features_print(stream, s);
    fclose(stream);
    return str;
}

void
ofl_structs_table_features_print(FILE *stream, struct ofl_table_features *s){
    int i;
    fprintf(stream, "{table=\"");
    ofl_table_print(stream, s->table_id);  
    fprintf(stream, "\", name=\"%s\", "
                          "metadata_match=\"%"PRIx64"\", metadata_write=\"%"PRIx64"\", capabilities=\"%"PRIu32"\"," 
                          "max_entries=\"%"PRIu32"\"",
<<<<<<< HEAD
                  s->name, s->metadata_match, s->metadata_write, s->config, s->max_entries);      
=======
                  s->name, s->metadata_match, s->metadata_write, s->capabilities, s->max_entries);      
>>>>>>> 844d242a
    for(i =0; i < s->properties_num; i++){
        ofl_structs_table_properties_print(stream, s->properties[i]);    
    }    
}

char *
ofl_structs_port_stats_to_string(struct ofl_port_stats *s) {
        char *str;
    size_t str_size;
    FILE *stream = open_memstream(&str, &str_size);
    ofl_structs_port_stats_print(stream, s);
    fclose(stream);
    return str;
}

void
ofl_structs_port_stats_print(FILE *stream, struct ofl_port_stats *s) {

    fprintf(stream, "{port=\"");
    ofl_port_print(stream, s->port_no);
    if (s->type == OFPPSPT_ETHERNET) {
        fprintf(stream, "\", rx_pkt=\"%"PRIu64"\", tx_pkt=\"%"PRIu64"\", "
                          "rx_bytes=\"%"PRIu64"\", tx_bytes=\"%"PRIu64"\", "
                          "rx_drops=\"%"PRIu64"\", tx_drops=\"%"PRIu64"\", "
                          "rx_errs=\"%"PRIu64"\", tx_errs=\"%"PRIu64"\", "
                          "rx_frm=\"%"PRIu64"\", rx_over=\"%"PRIu64"\", "
                          "rx_crc=\"%"PRIu64"\", coll=\"%"PRIu64"\"}",
                  s->rx_packets, s->tx_packets,
                  s->rx_bytes, s->tx_bytes,
                  s->rx_dropped, s->tx_dropped,
                  s->rx_errors, s->tx_errors,
                  s->rx_frame_err, s->rx_over_err,
                  s->rx_crc_err, s->collisions);
    } else if (s->type == OFPPSPT_OPTICAL) {
        fprintf(stream, "\", rx_pkt=\"%"PRIu64"\", tx_pkt=\"%"PRIu64"\", "
                          "rx_bytes=\"%"PRIu64"\", tx_bytes=\"%"PRIu64"\", "
                          "rx_drops=\"%"PRIu64"\", tx_drops=\"%"PRIu64"\", "
                          "rx_errs=\"%"PRIu64"\", tx_errs=\"%"PRIu64"\", "
                          "tx_freq_lmda=\"%"PRIu32"\", tx_offset=\"%"PRIu32"\", "
                          "tx_grid_span=\"%"PRIu32"\", rx_freq_lmda=\"%"PRIu32"\", "
                          "rx_offset=\"%"PRIu32"\", rx_grid_span=\"%"PRIu32"\", "
                          "tx_pwr=\"%"PRIu32"\", rx_pwr=\"%"PRIu32"\", "
                          "bias_current=\"%"PRIu32"\", temperature=\"%"PRIu32"\""
                          "}",
                  s->rx_packets, s->tx_packets,
                  s->rx_bytes, s->tx_bytes,
                  s->rx_dropped, s->tx_dropped,
                  s->rx_errors, s->tx_errors,
                  s->tx_freq_lmda, s->tx_offset, s->tx_grid_span,
                  s->rx_freq_lmda, s->rx_offset, s->rx_grid_span,
                  s->tx_pwr, s->rx_pwr, s->bias_current, s->temperature);
    }
};

char *
ofl_structs_queue_stats_to_string(struct ofl_queue_stats *s) {
        char *str;
    size_t str_size;
    FILE *stream = open_memstream(&str, &str_size);
    ofl_structs_queue_stats_print(stream, s);
    fclose(stream);
    return str;
}

void
ofl_structs_queue_stats_print(FILE *stream, struct ofl_queue_stats *s) {

    fprintf(stream, "{port=\"");
    ofl_port_print(stream, s->port_no);
    fprintf(stream, "\", q=\"");
    ofl_queue_print(stream, s->queue_id);
    fprintf(stream, "\", tx_bytes=\"%"PRIu64"\", "
                          "tx_pkt=\"%"PRIu64"\", tx_err=\"%"PRIu64"\"}",
                  s->tx_bytes, s->tx_packets, s->tx_errors);
};

void
ofl_structs_queue_desc_print(FILE *stream, struct ofl_packet_queue *s) {
    ofl_structs_queue_print(stream, s);
};

char *
ofl_structs_group_desc_stats_to_string(struct ofl_group_desc_stats *s, struct ofl_exp *exp) {
        char *str;
    size_t str_size;
    FILE *stream = open_memstream(&str, &str_size);
    ofl_structs_group_desc_stats_print(stream, s, exp);
    fclose(stream);
    return str;
}

void
ofl_structs_group_desc_stats_print(FILE *stream, struct ofl_group_desc_stats *s, struct ofl_exp *exp) {
    size_t i;

    fprintf(stream, "{type=\"");
    ofl_group_type_print(stream, s->type);
    fprintf(stream, "\", group=\"");
    ofl_group_print(stream, s->group_id);
    fprintf(stream, "\", buckets=[");

    for (i=0; i<s->buckets_num; i++) {
        ofl_structs_bucket_print(stream, s->buckets[i], exp);
        if (i < s->buckets_num - 1) { fprintf(stream, ", "); };
    }

    fprintf(stream, "]}");
}

char *
ofl_structs_async_config_to_string(struct ofl_async_config *s) {
    char *str;
    size_t str_size;
    FILE *stream = open_memstream(&str, &str_size);
    ofl_structs_async_config_print(stream, s);
    fclose(stream);
    return str;
}


void
ofl_structs_async_config_print(FILE * stream, struct ofl_async_config *s){
    fprintf(stream, "{equal=[");
    ofl_async_packet_in(stream, s->packet_in_mask[0]);
    ofl_async_port_status(stream, s->port_status_mask[0]);
    ofl_async_flow_removed(stream, s->flow_removed_mask[0]);
    fprintf(stream, "], ");    
    fprintf(stream, "slave=[");
    ofl_async_packet_in(stream, s->packet_in_mask[1]);
    ofl_async_port_status(stream, s->port_status_mask[1]);
    ofl_async_flow_removed(stream, s->flow_removed_mask[1]);
    fprintf(stream, "]}");        
}<|MERGE_RESOLUTION|>--- conflicted
+++ resolved
@@ -886,11 +886,7 @@
     fprintf(stream, "\", name=\"%s\", "
                           "metadata_match=\"%"PRIx64"\", metadata_write=\"%"PRIx64"\", capabilities=\"%"PRIu32"\"," 
                           "max_entries=\"%"PRIu32"\"",
-<<<<<<< HEAD
-                  s->name, s->metadata_match, s->metadata_write, s->config, s->max_entries);      
-=======
                   s->name, s->metadata_match, s->metadata_write, s->capabilities, s->max_entries);      
->>>>>>> 844d242a
     for(i =0; i < s->properties_num; i++){
         ofl_structs_table_properties_print(stream, s->properties[i]);    
     }    
