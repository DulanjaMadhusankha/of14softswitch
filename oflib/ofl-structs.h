--- conflicted
+++ resolved
@@ -379,15 +379,10 @@
     uint64_t   tx_packets; /* Number of transmitted packets. */
     uint64_t   tx_errors;  /* Number of packets dropped due to overrun. */
     uint32_t   duration_sec; /* Time queue has been alive in seconds */
-<<<<<<< HEAD
-    uint32_t   duration_nsec; /* Time queue has been alive in nanoseconds
-                                 beyond duration_sec */
-=======
     uint32_t   duration_nsec; /* Time queue has been alive in nanoseconds 
                                  beyond duration_sec */    
     size_t                         properties_num;
     struct ofl_queue_stats_prop_header **properties;
->>>>>>> 844d242a
 };
 
 struct ofl_group_desc_stats {
