/* Copyright (c) 2011, TrafficLab, Ericsson Research, Hungary
 * Copyright (c) 2012, CPqD, Brazil 
 * All rights reserved.
 *
 * Redistribution and use in source and binary forms, with or without
 * modification, are permitted provided that the following conditions are met:
 *
 *   * Redistributions of source code must retain the above copyright notice,
 *     this list of conditions and the following disclaimer.
 *   * Redistributions in binary form must reproduce the above copyright
 *     notice, this list of conditions and the following disclaimer in the
 *     documentation and/or other materials provided with the distribution.
 *   * Neither the name of the Ericsson Research nor the names of its
 *     contributors may be used to endorse or promote products derived from
 *     this software without specific prior written permission.
 *
 * THIS SOFTWARE IS PROVIDED BY THE COPYRIGHT HOLDERS AND CONTRIBUTORS "AS IS"
 * AND ANY EXPRESS OR IMPLIED WARRANTIES, INCLUDING, BUT NOT LIMITED TO, THE
 * IMPLIED WARRANTIES OF MERCHANTABILITY AND FITNESS FOR A PARTICULAR PURPOSE
 * ARE DISCLAIMED. IN NO EVENT SHALL THE COPYRIGHT HOLDER OR CONTRIBUTORS BE
 * LIABLE FOR ANY DIRECT, INDIRECT, INCIDENTAL, SPECIAL, EXEMPLARY, OR
 * CONSEQUENTIAL DAMAGES (INCLUDING, BUT NOT LIMITED TO, PROCUREMENT OF
 * SUBSTITUTE GOODS OR SERVICES; LOSS OF USE, DATA, OR PROFITS; OR BUSINESS
 * INTERRUPTION) HOWEVER CAUSED AND ON ANY THEORY OF LIABILITY, WHETHER IN
 * CONTRACT, STRICT LIABILITY, OR TORT (INCLUDING NEGLIGENCE OR OTHERWISE)
 * ARISING IN ANY WAY OUT OF THE USE OF THIS SOFTWARE, EVEN IF ADVISED OF THE
 * POSSIBILITY OF SUCH DAMAGE.
 *
 */

#include <stdlib.h>
#include <string.h>
#include <netinet/in.h>
#include <endian.h>
#include <errno.h>
#include "ofl-actions.h"
#include "ofl-messages.h"
#include "ofl-structs.h"
#include "ofl-utils.h"
#include "ofl-print.h"
#include "ofl-log.h"
#include "openflow/openflow.h"

#define UNUSED __attribute__((__unused__))

#define LOG_MODULE ofl_msg_u
OFL_LOG_INIT(LOG_MODULE)

/****************************************************************************
 * Functions for unpacking ofp wire format to ofl structures.
 ****************************************************************************/


static ofl_err
ofl_msg_unpack_error(struct ofp_header *src, size_t *len, struct ofl_msg_header **msg) {
    struct ofp_error_msg *se;
    struct ofl_msg_error *de;

    if (*len < sizeof(struct ofp_error_msg)) {
        OFL_LOG_WARN(LOG_MODULE, "Received ERROR message invalid length (%zu).", *len);
        return OFL_ERROR;
    }
    *len -= sizeof(struct ofp_error_msg);

    se = (struct ofp_error_msg *)src;

    de = (struct ofl_msg_error *)malloc(sizeof(struct ofl_msg_error));

    de->type = (enum ofp_error_type)ntohs(se->type);
    de->code = ntohs(se->code);
    de->data_length = *len;
    de->data = *len > 0 ? (uint8_t *)memcpy(malloc(*len), se->data, *len) : NULL;
    *len = 0;

    (*msg) = (struct ofl_msg_header *)de;
    return 0;
}


static ofl_err
ofl_msg_unpack_echo(struct ofp_header *src, size_t *len, struct ofl_msg_header **msg) {
    struct ofl_msg_echo *e = (struct ofl_msg_echo *)malloc(sizeof(struct ofl_msg_echo));
    uint8_t *data;

    // ofp_header length was checked at ofl_msg_unpack
    *len -= sizeof(struct ofp_header);

    data = (uint8_t *)src + sizeof(struct ofp_header);
    e->data_length = *len;
    e->data = *len > 0 ? (uint8_t *)memcpy(malloc(*len), data, *len) : NULL;
    *len = 0;

    *msg = (struct ofl_msg_header *)e;
    return 0;
}

static ofl_err
ofl_msg_unpack_role_request(struct ofp_header *src, size_t *len, struct ofl_msg_header **msg) {
    struct ofp_role_request *srl;
    struct ofl_msg_role_request *drl;
    
    if (*len < sizeof(struct ofp_role_request)){
        OFL_LOG_WARN(LOG_MODULE, "Received ROLE message has invalid length (%zu).", *len);
        return ofl_error(OFPET_BAD_REQUEST, OFPBRC_BAD_LEN);
    }
    *len -= sizeof(struct ofp_role_request);    
    
    srl = (struct ofp_role_request *) src;
    drl = (struct ofl_msg_role_request *) malloc(sizeof(struct ofl_msg_role_request));
    
    drl->role = ntohl(srl->role);
    drl->generation_id = ntoh64(srl->generation_id);

    *msg = (struct ofl_msg_header *)drl;
    return 0;
}

/*modified by dingwanfu*/
static int 
ofl_msg_unpack_role_status(struct ofp_header *src, size_t *len, struct ofl_msg_header **msg) {

	struct ofp_role_status * srl;
	struct ofl_msg_role_status * drl; 

	if (*len < sizeof(struct ofp_role_status)){
            OFL_LOG_WARN(LOG_MODULE, "Received ROLE_STATUS message has invalid length (%zu).", *len);
      	    return ofl_error(OFPET_BAD_REQUEST, OFPBRC_BAD_LEN);
    	}
    	*len -= sizeof(struct ofp_role_status);    
    
    	srl = (struct ofp_role_status *) src;
    	drl = (struct ofl_msg_role_status *) malloc(sizeof(struct ofl_msg_role_status));
    
    	drl->role = ntohl(srl->role);
	drl->reason = srl->reason;
    	drl->generation_id = ntoh64(srl->generation_id);

    	*msg = (struct ofl_msg_header *)drl;
    	return 0;
}

static ofl_err
ofl_msg_unpack_features_reply(struct ofp_header *src, size_t *len, struct ofl_msg_header **msg) {
    struct ofp_switch_features *sr;
    struct ofl_msg_features_reply *dr;

    if (*len < sizeof(struct ofp_switch_features)) {
        OFL_LOG_WARN(LOG_MODULE, "Received FEATURES_REPLY message has invalid length (%zu).", *len);

    }
    *len -= sizeof(struct ofp_switch_features);

    sr = (struct ofp_switch_features *)src;
    dr = (struct ofl_msg_features_reply *)malloc(sizeof(struct ofl_msg_features_reply));

    dr->datapath_id  = ntoh64(sr->datapath_id);
    dr->n_buffers    = ntohl( sr->n_buffers);
    dr->n_tables     =  sr->n_tables;
    dr->auxiliary_id = sr->auxiliary_id;
    dr->capabilities = ntohl( sr->capabilities);
    
    *msg = (struct ofl_msg_header *)dr;
    return 0;
}


static ofl_err
ofl_msg_unpack_get_config_reply(struct ofp_header *src, size_t *len, struct ofl_msg_header **msg) {
    struct ofp_switch_config *sr;
    struct ofl_msg_get_config_reply *dr;

    if (*len < sizeof(struct ofp_switch_config)) {
        OFL_LOG_WARN(LOG_MODULE, "Received GET_CONFIG_REPLY message has invalid length (%zu).", *len);
        return ofl_error(OFPET_BAD_REQUEST, OFPBRC_BAD_LEN);
    }
    *len -= sizeof(struct ofp_switch_config);

    sr = (struct ofp_switch_config *)src;
    dr = (struct ofl_msg_get_config_reply *)malloc(sizeof(struct ofl_msg_get_config_reply));

    dr->config = (struct ofl_config *)malloc(sizeof(struct ofl_config));
    dr->config->miss_send_len = ntohs(sr->miss_send_len);
    dr->config->flags = ntohs(sr->flags);

    *msg = (struct ofl_msg_header *)dr;
    return 0;
}

static ofl_err
ofl_msg_unpack_set_config(struct ofp_header *src, size_t *len, struct ofl_msg_header **msg) {
    struct ofp_switch_config *sr;
    struct ofl_msg_set_config *dr;

     if (*len < sizeof(struct ofp_switch_config)) {
         OFL_LOG_WARN(LOG_MODULE, "Received SET_CONFIG message has invalid length (%zu).", *len);
         return ofl_error(OFPET_BAD_REQUEST, OFPBRC_BAD_LEN);
     }
     *len -= sizeof(struct ofp_switch_config);

     sr = (struct ofp_switch_config *)src;
     dr = (struct ofl_msg_set_config *)malloc(sizeof(struct ofl_msg_set_config));

     dr->config = (struct ofl_config *)malloc(sizeof(struct ofl_config));
     // TODO Zoltan: validate flags
     dr->config->miss_send_len = ntohs(sr->miss_send_len);
     dr->config->flags = ntohs(sr->flags);

     *msg = (struct ofl_msg_header *)dr;
     return 0;
}

static int
ofl_msg_unpack_async_config_prop(struct ofp_async_config_prop_header *acph,
                                 struct ofl_msg_async_config *dac)
{
    int role_index;
    uint16_t prop_type;
    uint16_t prop_size;

    prop_type = ntohs(acph->type);
    prop_size = ntohs(acph->length);

    /* Low order bit set indicates a property for the master/equal role */
    role_index = ((prop_type & 0x1) == 0x1) ? 0 : 1;

    switch (prop_type) {
        case OFPACPT_PACKET_IN_SLAVE:
        case OFPACPT_PACKET_IN_MASTER: {
            struct ofp_async_config_prop_reasons *acpr;
            acpr = (struct ofp_async_config_prop_reasons *)acph;
            dac->config->packet_in_mask[role_index] = ntohl(acpr->mask);
            break;
        }

        case OFPACPT_PORT_STATUS_SLAVE:
        case OFPACPT_PORT_STATUS_MASTER: {
            struct ofp_async_config_prop_reasons *acpr;
            acpr = (struct ofp_async_config_prop_reasons *)acph;
            dac->config->port_status_mask[role_index] = ntohl(acpr->mask);
            break;
        }

        case OFPACPT_FLOW_REMOVED_SLAVE:
        case OFPACPT_FLOW_REMOVED_MASTER: {
            struct ofp_async_config_prop_reasons *acpr;
            acpr = (struct ofp_async_config_prop_reasons *)acph;
            dac->config->flow_removed_mask[role_index] = ntohl(acpr->mask);
            break;
        }

        case OFPACPT_EXPERIMENTER_SLAVE:
        case OFPACPT_EXPERIMENTER_MASTER:
        default:
            break;
            /* no experimenters */
    }

    return prop_size;
}

static ofl_err 
ofl_msg_unpack_async_config(struct ofp_header *src, size_t *len, struct ofl_msg_header **msg){
    struct ofp_async_config *sac;
    struct ofp_async_config_prop_header *acph;
    struct ofl_msg_async_config *dac;
    size_t bytes_read = 0;
    
    if (*len < sizeof(struct ofp_async_config)) {
        OFL_LOG_WARN(LOG_MODULE, "Received ASYNC CONFIG message has invalid length (%zu).", *len);
        return ofl_error(OFPET_BAD_REQUEST, OFPBRC_BAD_LEN);
    }
    
    *len -= sizeof(struct ofp_async_config);
    
    sac = (struct ofp_async_config*)src;
    dac = (struct ofl_msg_async_config*)malloc(sizeof(struct ofl_msg_async_config));
    dac->config = (struct ofl_async_config*) malloc(sizeof(struct ofl_async_config));
    
    acph = sac->properties;
    while (*len >= sizeof(*acph)) {
        acph = (struct ofp_async_config_prop_header *)((uint8_t *)acph + bytes_read);
        bytes_read = ofl_msg_unpack_async_config_prop(acph, dac);
        if (bytes_read > *len || bytes_read == 0) {
            /* TODO: some cleanup */
            return ofl_error(OFPET_BAD_REQUEST, OFPBRC_BAD_LEN);
        }

        *len -= bytes_read;
    }

    *msg = (struct ofl_msg_header*)dac;
    return 0;
}

static ofl_err
ofl_msg_unpack_packet_in(struct ofp_header *src, uint8_t* buf, size_t *len, struct ofl_msg_header **msg) {
    struct ofp_packet_in *sp;
    struct ofl_msg_packet_in *dp;
    uint8_t *ptr;

    if (*len < sizeof(struct ofp_packet_in)) {
        OFL_LOG_WARN(LOG_MODULE, "Received PACKET_IN message has invalid length (%zu).", *len);
        return ofl_error(OFPET_BAD_REQUEST, OFPBRC_BAD_LEN);
    }

    sp = (struct ofp_packet_in *)src;

    /* TODO: Check in_port oxm_field */
    /*if (ntohl(sp->in_port) == 0 ||
        (ntohl(sp->in_port) > OFPP_MAX &&
         ntohl(sp->in_port) != OFPP_LOCAL)) {
        if (OFL_LOG_IS_WARN_ENABLED(LOG_MODULE)) {
            char *ps = ofl_port_to_string(ntohl(sp->in_port));
            OFL_LOG_WARN(LOG_MODULE, "Received PACKET_IN message has invalid in_port (%s).", ps);
            free(ps);
        }
        return ofl_error(OFPET_BAD_REQUEST, OFPBRC_BAD_PORT);
    }*/

    if (sp->table_id == PIPELINE_TABLES) {
        if (OFL_LOG_IS_WARN_ENABLED(LOG_MODULE)) {
            char *ts = ofl_table_to_string(sp->table_id);
            OFL_LOG_WARN(LOG_MODULE, "Received PACKET_IN has invalid table_id (%s).", ts);
            free(ts);
        }
        return ofl_error(OFPET_BAD_REQUEST, OFPBRC_BAD_TABLE_ID);
    }
    *len -= sizeof(struct ofp_packet_in) - sizeof(struct ofp_match);
    dp = (struct ofl_msg_packet_in *)malloc(sizeof(struct ofl_msg_packet_in));
    dp->buffer_id = ntohl(sp->buffer_id);
    dp->total_len = ntohs(sp->total_len);
    dp->reason = (enum ofp_packet_in_reason)sp->reason;
    dp->table_id = sp->table_id;
    dp->cookie = ntoh64(sp->cookie);
    
    ptr = buf + (sizeof(struct ofp_packet_in)-4);
    ofl_structs_match_unpack(&(sp->match),ptr, len ,&(dp->match),NULL);
    
    ptr = buf + ROUND_UP(sizeof(struct ofp_packet_in)-4 + dp->match->length,8) + 2;
    /* Minus padding bytes */
    *len -= 2;
    dp->data_length = *len;
    dp->data = *len > 0 ? (uint8_t *)memcpy(malloc(*len), ptr, *len) : NULL;
    *len = 0;

    *msg = (struct ofl_msg_header *)dp;
    return 0;
}

static ofl_err
ofl_msg_unpack_flow_removed(struct ofp_header *src,uint8_t *buf, size_t *len, struct ofl_msg_header **msg, struct ofl_exp *exp) {
    struct ofp_flow_removed *sr;
    struct ofl_msg_flow_removed *dr;
    ofl_err error;
    int match_pos;

    if (*len < (sizeof(struct ofp_flow_removed) - sizeof(struct ofp_match))) {
        OFL_LOG_WARN(LOG_MODULE, "Received FLOW_REMOVED message has invalid length (%zu).", *len);
        return OFL_ERROR;
    }

    sr = (struct ofp_flow_removed *)src ;

    if (sr->table_id >= PIPELINE_TABLES) {
        if (OFL_LOG_IS_WARN_ENABLED(LOG_MODULE)) {
            char *ts = ofl_table_to_string(sr->table_id);
            OFL_LOG_WARN(LOG_MODULE, "Received FLOW_REMOVED message has invalid table_id (%s).", ts);
            free(ts);
        }
        return ofl_error(OFPET_BAD_REQUEST, OFPBRC_BAD_TABLE_ID);
    }
    *len -=  sizeof(struct ofp_flow_removed) - sizeof(struct ofp_match) ;

    dr = (struct ofl_msg_flow_removed *)malloc(sizeof(struct ofl_msg_flow_removed));
    dr->reason = (enum ofp_flow_removed_reason)sr->reason;

    dr->stats = (struct ofl_flow_stats *)malloc(sizeof(struct ofl_flow_stats));
    dr->stats->table_id         =        sr->table_id;
    dr->stats->duration_sec     = ntohl( sr->duration_sec);
    dr->stats->duration_nsec    = ntohl( sr->duration_nsec);
    dr->stats->priority         = ntohs(sr->priority);
    dr->stats->idle_timeout     = ntohs( sr->idle_timeout);
    dr->stats->hard_timeout     = 0;
    dr->stats->cookie           = ntoh64(sr->cookie);
    dr->stats->packet_count     = ntoh64(sr->packet_count);
    dr->stats->byte_count       = ntoh64(sr->byte_count);
    dr->stats->instructions_num = 0;
    dr->stats->instructions     = NULL;

    match_pos = sizeof(struct ofp_flow_removed) - 4;

    error = ofl_structs_match_unpack(&(sr->match),buf + match_pos, len, &(dr->stats->match), exp);
    if (error) {
        free(dr->stats);
        free(dr);
        return error;
    }
    *msg = (struct ofl_msg_header *)dr;
    return 0;
}

static ofl_err
ofl_msg_unpack_port_status(struct ofp_header *src, size_t *len, struct ofl_msg_header **msg) {
    struct ofp_port_status *ss;
    struct ofl_msg_port_status *ds;
    ofl_err error;

    if (*len < sizeof(struct ofp_port_status)) {
        OFL_LOG_WARN(LOG_MODULE, "Received PORT_STATUS message has invalid length (%zu).", *len);
        return ofl_error(OFPET_BAD_REQUEST, OFPBRC_BAD_LEN);
    }
    *len -= (sizeof(struct ofp_port_status) - sizeof(struct ofp_port));

    ss = (struct ofp_port_status *)src;
    ds = (struct ofl_msg_port_status *)malloc(sizeof(struct ofl_msg_port_status));

    ds->reason = (enum ofp_port_reason) ss->reason;

    error = ofl_structs_port_unpack(&(ss->desc), len, &(ds->desc));
    if (error) {
        free(ds);
        return error;
    }

    *msg = (struct ofl_msg_header *)ds;
    return 0;
}

static ofl_err
ofl_msg_unpack_table_status(struct ofp_header *src, size_t *len, struct ofl_msg_header **msg, struct ofl_exp *exp) {
    struct ofp_table_status *ss;
    struct ofl_msg_table_status *ds;
    ofl_err error;
    size_t tables_num;

    if (*len < sizeof(struct ofp_table_status)) {
        OFL_LOG_WARN(LOG_MODULE, "Received TABLE_STATUS message has invalid length (%zu).", *len);
        return OFL_ERROR;
    }
    *len -= sizeof(struct ofp_table_status) - sizeof(struct ofp_table_desc);

    ss = (struct ofp_table_status *)src ;
    ds = (struct ofl_msg_table_status *)malloc(sizeof(struct ofl_msg_table_status));

    ds->reason = (enum ofp_table_reason)ss->reason;

    error = ofl_utils_count_ofp_table_descs(&ss->table, *len, &tables_num);
    if ((error) || (tables_num != 1)) {
        if (!error) {
            OFL_LOG_WARN(LOG_MODULE, "Received TABLE_STATUS message has invalid number of tables (%zd).", tables_num);
	}
        free(ds);
        return error;
    }

    error = ofl_structs_table_desc_unpack(&ss->table, len, &ds->table_desc, exp);

    *msg = (struct ofl_msg_header *)ds;
    return 0;
}

static ofl_err
ofl_msg_unpack_packet_out(struct ofp_header *src, size_t *len, struct ofl_msg_header **msg, struct ofl_exp *exp) {
    struct ofp_packet_out *sp;
    struct ofl_msg_packet_out *dp;
    struct ofp_action_header *act;
    uint8_t *data;
    ofl_err error;
    size_t i, actions_num;

    if (*len < sizeof(struct ofp_packet_out)) {
        OFL_LOG_WARN(LOG_MODULE, "Received PACKET_OUT message has invalid length (%zu).", *len);
        return ofl_error(OFPET_BAD_REQUEST, OFPBRC_BAD_LEN);
    }

    sp = (struct ofp_packet_out *)src;

    /*if (ntohl(sp->in_port) == 0 ||
        (ntohl(sp->in_port) > OFPP_MAX && ntohl(sp->in_port) != OFPP_CONTROLLER)) {
        if (OFL_LOG_IS_WARN_ENABLED(LOG_MODULE)) {
            char *ps = ofl_port_to_string(ntohl(sp->in_port));
            OFL_LOG_WARN(LOG_MODULE, "Received PACKET_OUT message with invalid in_port (%s).", ps);
            free(ps);
        }
        return ofl_error(OFPET_BAD_REQUEST, OFPBRC_BAD_PORT);
    }*/

    if (ntohl(sp->buffer_id) != 0xffffffff &&
        *len != sizeof(struct ofp_packet_out) + ntohs(sp->actions_len)) {
        if (OFL_LOG_IS_WARN_ENABLED(LOG_MODULE)) {
            char *bs = ofl_buffer_to_string(ntohl(sp->buffer_id));
            OFL_LOG_WARN(LOG_MODULE, "Received PACKET_OUT message with data and buffer_id (%s).", bs);
            free(bs);
        }
        return ofl_error(OFPET_BAD_REQUEST, OFPBRC_BAD_LEN);
    }
    *len -= sizeof(struct ofp_packet_out);

    dp = (struct ofl_msg_packet_out *)malloc(sizeof(struct ofl_msg_packet_out));

    dp->buffer_id = ntohl(sp->buffer_id);

    if (*len < ntohs(sp->actions_len)) {
        OFL_LOG_WARN(LOG_MODULE, "Received PACKET_OUT message has invalid action length (%zu).", *len);
        free(dp);
        return ofl_error(OFPET_BAD_REQUEST, OFPBRC_BAD_LEN);
    }

    error = ofl_utils_count_ofp_actions(&(sp->actions), ntohs(sp->actions_len), &actions_num);
    if (error) {
        free(dp);
        return error;
    }
    dp->actions_num = actions_num;
    dp->actions = (struct ofl_action_header **)malloc(dp->actions_num * sizeof(struct ofp_action_header *));

    // TODO Zoltan: Output actions can contain OFPP_TABLE
    act = sp->actions;
    for (i = 0; i < dp->actions_num; i++) {
        error = ofl_actions_unpack(act, len, &(dp->actions[i]), exp);
        if (error) {
            OFL_UTILS_FREE_ARR_FUN2(dp->actions, i,
                                    ofl_actions_free, exp);
            free(dp);
        }
        act = (struct ofp_action_header *)((uint8_t *)act + ntohs(act->len));
    }

    data = ((uint8_t *)sp->actions) + ntohs(sp->actions_len);
    dp->data_length = *len;
    dp->data = *len > 0 ? (uint8_t *)memcpy(malloc(*len), data, *len) : NULL;
    *len = 0;

    *msg = (struct ofl_msg_header *)dp;

    return 0;
}


static ofl_err
ofl_msg_unpack_flow_mod(struct ofp_header *src,uint8_t* buf, size_t *len, struct ofl_msg_header **msg, struct ofl_exp *exp) {
    struct ofp_flow_mod *sm;
    struct ofl_msg_flow_mod *dm;
    struct ofp_instruction_header *inst;
    ofl_err error;
    size_t i;
    int match_pos;
    
    if (*len < (sizeof(struct ofp_flow_mod) - sizeof(struct ofp_match))) {
        OFL_LOG_WARN(LOG_MODULE, "Received FLOW_MOD message has invalid length (%zu).", *len);
        return ofl_error(OFPET_BAD_REQUEST, OFPBRC_BAD_LEN);
    }

    *len -= (sizeof(struct ofp_flow_mod) - sizeof(struct ofp_match));

    sm = (struct ofp_flow_mod *)src;
    dm = (struct ofl_msg_flow_mod *)malloc(sizeof(struct ofl_msg_flow_mod));

    if (sm->table_id >= PIPELINE_TABLES && ((sm->command != OFPFC_DELETE
    || sm->command != OFPFC_DELETE_STRICT) && sm->table_id != OFPTT_ALL)) {
        OFL_LOG_WARN(LOG_MODULE, "Received FLOW_MOD message has invalid table id (%zu).", sm->table_id );
        return ofl_error(OFPET_BAD_REQUEST, OFPBRC_BAD_TABLE_ID);
    } 

    dm->cookie =       ntoh64(sm->cookie);
    dm->cookie_mask =  ntoh64(sm->cookie_mask);
    dm->table_id =            sm->table_id;
    dm->command =             (enum ofp_flow_mod_command)sm->command;
    dm->idle_timeout = ntohs( sm->idle_timeout);
    dm->hard_timeout = ntohs( sm->hard_timeout);
    dm->priority =     ntohs( sm->priority);
    dm->importance =     ntohs( sm->importance); //modified by dingwanfu.
	
    dm->buffer_id =    ntohl( sm->buffer_id);
    dm->out_port =     ntohl( sm->out_port);
    dm->out_group =    ntohl( sm->out_group);
    dm->flags =        ntohs( sm->flags);
    
    match_pos = sizeof(struct ofp_flow_mod) - 4;
    error = ofl_structs_match_unpack(&(sm->match), buf + match_pos, len, &(dm->match), exp);
    if (error) {
        free(dm);
        return error;
    }
    
    error = ofl_utils_count_ofp_instructions((struct ofp_instruction_header *)(buf + ROUND_UP(match_pos + dm->match->length,8)), *len, &dm->instructions_num);
    if (error) {
        ofl_structs_free_match(dm->match, exp);
        free(dm);
        return error;
    }
        
    dm->instructions = (struct ofl_instruction_header **)malloc(dm->instructions_num * sizeof(struct ofl_instruction_header *));
    inst = (struct ofp_instruction_header *) (buf + ROUND_UP(match_pos + dm->match->length,8));
    for (i = 0; i < dm->instructions_num; i++) {
        error = ofl_structs_instructions_unpack(inst, len, &(dm->instructions[i]), exp);
        if (error) {
            OFL_UTILS_FREE_ARR_FUN2(dm->instructions, i,
                    ofl_structs_free_instruction, exp);
            ofl_structs_free_match(dm->match, exp);
            free(dm);
            return error;
        }
        inst = (struct ofp_instruction_header *)((uint8_t *)inst + ntohs(inst->len));
    }
    *msg = (struct ofl_msg_header *)dm;
    return 0;
}

static ofl_err
ofl_msg_unpack_group_mod(struct ofp_header *src, size_t *len, struct ofl_msg_header **msg, struct ofl_exp *exp) {
    struct ofp_group_mod *sm;
    struct ofl_msg_group_mod *dm;
    struct ofp_bucket *bucket;
    ofl_err error;
    size_t i;

    if (*len < sizeof(struct ofp_group_mod)) {
        OFL_LOG_WARN(LOG_MODULE, "Received GROUP_MOD message has invalid length (%zu).", *len);
        return ofl_error(OFPET_BAD_REQUEST, OFPBRC_BAD_LEN);
    }
    *len -= sizeof(struct ofp_group_mod);

    sm = (struct ofp_group_mod *)src;

    if (ntohs(sm->command) > OFPGC_DELETE) {
        OFL_LOG_WARN(LOG_MODULE, "Received GROUP_MOD message with invalid command (%u).", ntohs(sm->command));
        return ofl_error(OFPET_BAD_REQUEST, OFPGMFC_BAD_COMMAND);
    }

    if (ntohs(sm->type) > OFPGT_FF && ntohs(sm->type) < 128 /* experimenter */) {
        OFL_LOG_WARN(LOG_MODULE, "Received GROUP_MOD message with invalid type (%u).", ntohs(sm->type));
        return ofl_error(OFPET_BAD_REQUEST, OFPGMFC_BAD_TYPE);
    }

    if (ntohl(sm->group_id) > OFPG_MAX &&
                       !(ntohs(sm->command) == OFPGC_DELETE && ntohl(sm->group_id) == OFPG_ALL)) {
        if (OFL_LOG_IS_WARN_ENABLED(LOG_MODULE)) {
            char *gs = ofl_group_to_string(ntohl(sm->group_id));
            OFL_LOG_WARN(LOG_MODULE, "Received GROUP_MOD message with invalid group id (%s).", gs);
            free(gs);
        }
        return ofl_error(OFPET_GROUP_MOD_FAILED, OFPGMFC_INVALID_GROUP);
    }

    dm = (struct ofl_msg_group_mod *)malloc(sizeof(struct ofl_msg_group_mod));

    dm->command = (enum ofp_group_mod_command)ntohs(sm->command);
    dm->type = sm->type;
    dm->group_id = ntohl(sm->group_id);

    error = ofl_utils_count_ofp_buckets(&(sm->buckets), *len, &dm->buckets_num);
    if (error) {
        free(dm);
        return error;
    }

    if (dm->command == OFPGC_DELETE && dm->buckets_num > 0) {
        OFL_LOG_WARN(LOG_MODULE, "Received DELETE group command with buckets (%zu).", dm->buckets_num);
        free(dm);
        return ofl_error(OFPET_GROUP_MOD_FAILED, OFPGMFC_INVALID_GROUP);
    }

    if (dm->type == OFPGT_INDIRECT && dm->buckets_num != 1) {
        OFL_LOG_WARN(LOG_MODULE, "Received INDIRECT group doesn't have exactly one bucket (%zu).", dm->buckets_num);
        free(dm);
        return ofl_error(OFPET_GROUP_MOD_FAILED, OFPGMFC_INVALID_GROUP);
    }

    dm->buckets = (struct ofl_bucket **)malloc(dm->buckets_num * sizeof(struct ofl_bucket *));

    bucket = sm->buckets;
    for (i = 0; i < dm->buckets_num; i++) {
        error = ofl_structs_bucket_unpack(bucket, len, dm->type, &(dm->buckets[i]), exp);
        if (error) {
            OFL_UTILS_FREE_ARR_FUN2(dm->buckets, i,
                                    ofl_structs_free_bucket, exp);
            free(dm);
            return error;
        }
        bucket = (struct ofp_bucket *)((uint8_t *)bucket + ntohs(bucket->len));
    }

    *msg = (struct ofl_msg_header *)dm;
    return 0;
}

static ofl_err
ofl_msg_unpack_meter_mod(struct ofp_header *src, size_t *len, struct ofl_msg_header **msg) {
   struct ofp_meter_mod *sm;
    struct ofl_msg_meter_mod *dm;
    struct ofp_meter_band_header *band;
    ofl_err error;
    size_t i;
    if (*len < sizeof(struct ofp_meter_mod)) {
        OFL_LOG_WARN(LOG_MODULE, "Received METER_MOD message has invalid length (%zu).", *len);
        return ofl_error(OFPET_BAD_REQUEST, OFPBRC_BAD_LEN);
    }
    *len -= sizeof(struct ofp_meter_mod);

    sm = (struct ofp_meter_mod *)src;

    if (ntohs(sm->command) > OFPMC_DELETE) {
        OFL_LOG_WARN(LOG_MODULE, "Received METER_MOD message with invalid command (%u).", ntohs(sm->command));
        return ofl_error(OFPET_BAD_REQUEST, OFPMMFC_BAD_COMMAND);
    }

    if ((ntohs(sm->flags) >> 3) > 1 ) {
        OFL_LOG_WARN(LOG_MODULE, "Received METER_MOD message with invalid flags(%u).", ntohs(sm->flags));
        return ofl_error(OFPET_BAD_REQUEST, OFPMMFC_BAD_FLAGS);
    }

    if (ntohl(sm->meter_id) > OFPM_MAX &&
                       !(ntohs(sm->command) == OFPMC_DELETE && ntohl(sm->meter_id) == OFPM_ALL)) {
       
        return ofl_error(OFPET_METER_MOD_FAILED, OFPMMFC_INVALID_METER);
    }

    dm = (struct ofl_msg_meter_mod *)malloc(sizeof(struct ofl_msg_meter_mod));

    dm->command = ntohs(sm->command);
    dm->flags = ntohs(sm->flags);
    dm->meter_id = ntohl(sm->meter_id);

    error = ofl_utils_count_ofp_meter_bands(&(sm->bands), *len, &dm->meter_bands_num);
    if (error) {
        free(dm);
        return error;
    }

    dm->bands = (struct ofl_meter_band_header **)malloc(dm->meter_bands_num * sizeof(struct ofl_meter_band_header *));

    band = sm->bands;
    for (i = 0; i < dm->meter_bands_num; i++) {
        error = ofl_structs_meter_band_unpack(band, len, &(dm->bands[i]));
        if (error) {
            OFL_UTILS_FREE_ARR_FUN(dm->bands, i,
            		ofl_structs_free_meter_bands);
            free(dm);
            return error;
        }
        band = (struct ofp_meter_band_header *)((uint8_t *)band + ntohs(band->len));
    }

    *msg = (struct ofl_msg_header *)dm;
    return 0;
}

static ofl_err
ofl_msg_validate_pmp_size(struct ofp_port_mod_prop_header *pph, size_t *len) {
    size_t sz;

    switch (ntohs(pph->type)) {
    case OFPPMPT_ETHERNET:
        sz = *len - sizeof(struct ofp_port_mod_prop_ethernet);
        if (sz < 0)
           return -EINVAL;
        *len = sz;
        break;
    case OFPPMPT_OPTICAL:
        sz = *len - sizeof(struct ofp_port_mod_prop_optical);
        if (sz < 0)
           return -EINVAL;
        *len = sz;
        break;
    case OFPPMPT_EXPERIMENTER:
        /* TODO */
    default:
        return -EINVAL;
    }

    if (sz < 0)
        return -EINVAL;
    *len = sz;
    return 0;
}

static ofl_err
ofl_msg_unpack_port_mod(struct ofp_header *src, size_t *len, struct ofl_msg_header **msg) {
    struct ofp_port_mod *sm;
    struct ofp_port_mod_prop_header *pph;
    struct ofl_msg_port_mod *dm;

    if (*len < (sizeof(*sm) + sizeof(*pph))) {
        OFL_LOG_WARN(LOG_MODULE, "Received PORT_MOD has invalid length (%zu).", *len);
        return ofl_error(OFPET_BAD_REQUEST, OFPBRC_BAD_LEN);
    }

    sm = (struct ofp_port_mod *)src;
    pph = (struct ofp_port_mod_prop_header *)sm->properties;

    *len -= sizeof(struct ofp_port_mod);
    dm = (struct ofl_msg_port_mod *)malloc(sizeof(struct ofl_msg_port_mod));
    ofl_msg_validate_pmp_size(pph, len);

    dm->port_no =   ntohl(sm->port_no);
    memcpy(dm->hw_addr, sm->hw_addr, OFP_ETH_ALEN);
    dm->config =    ntohl(sm->config);
    dm->mask =      ntohl(sm->mask);

    /* TODO: Refactor this when we have experimenters */
    switch (ntohs(pph->type)) {
        case OFPPMPT_ETHERNET: {
            struct ofp_port_mod_prop_ethernet *props = 
                (struct ofp_port_mod_prop_ethernet *) pph;

            if (ntohs(pph->length) != sizeof(*props)) {
                return ofl_error(OFPET_BAD_PROPERTY, OFPBPC_BAD_LEN);
            }

            dm->type = ntohs(pph->type);
            dm->advertise = ntohl(props->advertise);
            break;
        }
        case OFPPMPT_OPTICAL: {
            struct ofp_port_mod_prop_optical *props =
                (struct ofp_port_mod_prop_optical *) pph;

            if (ntohs(pph->length) != sizeof(*props)) {
                return ofl_error(OFPET_BAD_PROPERTY, OFPBPC_BAD_LEN);
            }

            dm->type = ntohs(pph->type);
            dm->configure = ntohl(props->configure);
            dm->freq_lmda = ntohl(props->freq_lmda);
            dm->fl_offset = ntohl(props->fl_offset);
            dm->grid_span = ntohl(props->grid_span);
            dm->tx_pwr = ntohl(props->tx_pwr);
            break;
        }
        case OFPPMPT_EXPERIMENTER:
            return ofl_error(OFPET_BAD_PROPERTY, OFPBPC_BAD_EXP_TYPE);
        default:
            return ofl_error(OFPET_BAD_PROPERTY, OFPBPC_BAD_TYPE);
    };

    *msg = (struct ofl_msg_header *)dm;
    return 0;
}

static ofl_err
ofl_msg_unpack_table_mod(struct ofp_header *src, size_t *len, struct ofl_msg_header **msg) {
    struct ofp_table_mod *sm;
    struct ofl_msg_table_mod *dm;
    struct ofp_table_mod_prop_header *prop;
    ofl_err error;
    size_t i;

    if (*len < sizeof(struct ofp_table_mod)) {
        OFL_LOG_WARN(LOG_MODULE, "Received TABLE_MOD message has invalid length (%zu).", *len);
        return ofl_error(OFPET_BAD_REQUEST, OFPBRC_BAD_LEN);
    }
    *len -= sizeof(struct ofp_table_mod);

    sm = (struct ofp_table_mod *)src;
    dm = (struct ofl_msg_table_mod *)malloc(sizeof(struct ofl_msg_table_mod));
    if (sm->table_id >= PIPELINE_TABLES) {
        OFL_LOG_WARN(LOG_MODULE, "Received TABLE_MOD message has invalid table id (%zu).", sm->table_id );
        return ofl_error(OFPET_BAD_REQUEST, OFPBRC_BAD_TABLE_ID);
    }

    dm->table_id = sm->table_id;
    dm->config = ntohl(sm->config);

    error = ofl_utils_count_ofp_table_mod_props(&(sm->properties), *len, &dm->table_mod_prop_num);
    if (error) {
        free(dm);
        return error;
    }

    dm->props = (struct ofl_table_mod_prop_header **)malloc(dm->table_mod_prop_num * sizeof(struct ofl_table_mod_prop_header *));

    prop = sm->properties;
    for (i = 0; i < dm->table_mod_prop_num; i++) {
        error = ofl_structs_table_mod_prop_unpack(prop, len, &(dm->props[i]));
        if (error) {
            OFL_UTILS_FREE_ARR_FUN(dm->props, i,
            		ofl_structs_free_table_mod_prop);
            free(dm);
            return error;
        }
        prop = (struct ofp_table_mod_prop_header *)((uint8_t *)prop + ntohs(prop->length));
    }

    *msg = (struct ofl_msg_header *)dm;
    return 0;
}

static ofl_err
ofl_msg_unpack_bundle_control(struct ofp_header *src, size_t *len, struct ofl_msg_header **msg) {
    struct ofp_bundle_control *sm;
    struct ofl_msg_bundle_control *dm;

    if (*len < sizeof(struct ofp_bundle_control)) {
        OFL_LOG_WARN(LOG_MODULE, "Received BUNDLE_CONTROL message has invalid length (%zu).", *len);
        return ofl_error(OFPET_BAD_REQUEST, OFPBRC_BAD_LEN);
    }
    *len -= sizeof(struct ofp_bundle_control);

    sm = (struct ofp_bundle_control *)src;
    dm = (struct ofl_msg_bundle_control *)malloc(sizeof(struct ofl_msg_bundle_control));
    dm->bundle_id = ntohl(sm->bundle_id);
    dm->type = ntohs(sm->type);
    dm->flags = ntohs(sm->flags);

    *msg = (struct ofl_msg_header *)dm;
    return 0;
}

static ofl_err
ofl_msg_unpack_bundle_add_msg(struct ofp_header *src, size_t *len, struct ofl_msg_header **msg, struct ofl_exp *exp) {
    struct ofp_bundle_add_msg *sm;
    struct ofl_msg_bundle_add_msg *dm;
    size_t message_length;

    if (*len < sizeof(struct ofp_bundle_add_msg)) {
        OFL_LOG_WARN(LOG_MODULE, "Received BUNDLE_ADD_MESSAGE message has invalid length (%zu).", *len);
        return ofl_error(OFPET_BAD_REQUEST, OFPBRC_BAD_LEN);
    }
    *len -= sizeof(struct ofp_bundle_add_msg) - sizeof(struct ofp_header);

    sm = (struct ofp_bundle_add_msg *)src;
    message_length = ntohs(sm->message.length);
    if (*len < message_length) {
        OFL_LOG_WARN(LOG_MODULE, "Received BUNDLE_ADD_MESSAGE message has invalid length (received %zu, expected %zu).",
                     *len + sizeof(struct ofp_bundle_add_msg),
                     message_length + sizeof(struct ofp_bundle_add_msg));
        return ofl_error(OFPET_BUNDLE_FAILED, OFPBFC_MSG_BAD_LEN);
    }
    *len -= message_length;
    if (src->xid != sm->message.xid) {
        OFL_LOG_WARN(LOG_MODULE, "Received BUNDLE_ADD_MESSAGE message has invalid XID (inner %zu, outer %zu).", sm->message.xid, src->xid);
        return ofl_error(OFPET_BUNDLE_FAILED, OFPBFC_MSG_BAD_XID);
    }

    {
        struct ofl_msg_header *unpack_msg;
	ofl_err error;
	error = ofl_msg_unpack((uint8_t *) &(sm->message), message_length, &unpack_msg, NULL/*xid*/, exp);

	if (error) {
	    return error;
	}
        if (OFL_LOG_IS_DBG_ENABLED(LOG_MODULE)) {
            char *str;
                str = ofl_msg_to_string(unpack_msg, exp);
            OFL_LOG_DBG(LOG_MODULE, "bundle received: %s", str);
            free(str);
        }
	ofl_msg_free(unpack_msg, exp);
    }

    dm = (struct ofl_msg_bundle_add_msg *)malloc(sizeof(struct ofl_msg_bundle_add_msg));
    dm->bundle_id = ntohl(sm->bundle_id);
    dm->flags = ntohs(sm->flags);
    dm->message = (struct ofp_header *) (message_length > 0 ? (uint8_t *)memcpy(malloc(message_length), &(sm->message), message_length) : NULL);

    *msg = (struct ofl_msg_header *)dm;
    return 0;
}

static ofl_err
ofl_msg_unpack_requestforward(struct ofp_header *src, uint8_t *buf, size_t *len, struct ofl_msg_header **msg, struct ofl_exp *exp) {
    struct ofp_requestforward_header *sr;
    struct ofl_msg_requestforward *dr;
    ofl_err error;
    struct ofp_header *oh_sub;
    size_t len_sub;

    if (*len < (sizeof(struct ofp_requestforward_header))) {
        OFL_LOG_WARN(LOG_MODULE, "Received REQUESTFORWARD message has invalid length (%zu).", *len);
        return OFL_ERROR;
    }

    sr = (struct ofp_requestforward_header *)src ;
    oh_sub = (struct ofp_header *) (buf + sizeof(struct ofp_header));
    len_sub = *len - sizeof(struct ofp_header);

    if (len_sub != ntohs(oh_sub->length)) {
        OFL_LOG_WARN(LOG_MODULE, "Received REQUESTFORWARD sub-message length does not match the message length.");
        return ofl_error(OFPET_BAD_REQUEST, OFPBRC_BAD_LEN);
    }
    *len -=  sizeof(struct ofp_header) + ntohs(oh_sub->length) ;

    dr = (struct ofl_msg_requestforward *)malloc(sizeof(struct ofl_msg_requestforward));

    switch(oh_sub->type) {
    case OFPT_GROUP_MOD:
      dr->reason = OFPRFR_GROUP_MOD;
      error = ofl_msg_unpack_group_mod(oh_sub, &len_sub, (struct ofl_msg_header **) &dr->group_desc, exp);
      break;

    case OFPT_METER_MOD:
      dr->reason = OFPRFR_METER_MOD;
      error = ofl_msg_unpack_meter_mod(oh_sub, &len_sub,  (struct ofl_msg_header **)&dr->meter_desc );
      break;

    default:
        OFL_LOG_WARN(LOG_MODULE, "Received REQUESTFORWARD message has invalid sub type (%u).", oh_sub->type);
	free(dr);
        return ofl_error(OFPET_BAD_REQUEST, OFPBRC_BAD_MULTIPART);
    }

    if (error) {
        free(dr);
        return error;
    }

    *msg = (struct ofl_msg_header *)dr;
    return 0;
}

static ofl_err
ofl_msg_unpack_multipart_request_flow(struct ofp_multipart_request *os, uint8_t* buf, size_t *len, struct ofl_msg_header **msg, struct ofl_exp *exp) {
    struct ofp_flow_stats_request *sm;
    struct ofl_msg_multipart_request_flow *dm;
    ofl_err error = 0;
    int match_pos;

    // ofp_multipart_request length was checked at ofl_msg_unpack_multipart_request

    if (*len < (sizeof(struct ofp_flow_stats_request) - sizeof(struct ofp_match))) {
        OFL_LOG_WARN(LOG_MODULE, "Received FLOW stats request has invalid length (%zu).", *len);
        return ofl_error(OFPET_BAD_REQUEST, OFPBRC_BAD_LEN);
    }
    *len -= (sizeof(struct ofp_flow_stats_request) - sizeof(struct ofp_match));

    sm = (struct ofp_flow_stats_request *)os->body;
    dm = (struct ofl_msg_multipart_request_flow *) malloc(sizeof(struct ofl_msg_multipart_request_flow));

    if (sm->table_id != OFPTT_ALL && sm->table_id >= PIPELINE_TABLES) {
         OFL_LOG_WARN(LOG_MODULE, "Received MULTIPART REQUEST FLOW message has invalid table id (%zu).", sm->table_id );
         return ofl_error(OFPET_BAD_REQUEST, OFPBRC_BAD_TABLE_ID);
    }

    dm->table_id = sm->table_id;
    dm->out_port = ntohl(sm->out_port);
    dm->out_group = ntohl(sm->out_group);
    dm->cookie = ntoh64(sm->cookie);
    dm->cookie_mask = ntoh64(sm->cookie_mask);

    match_pos = sizeof(struct ofp_multipart_request) + sizeof(struct ofp_flow_stats_request) - 4;
    error = ofl_structs_match_unpack(&(sm->match),buf + match_pos, len, &(dm->match), exp);
    if (error) {
        free(dm);
        return error;
    }

    *msg = (struct ofl_msg_header *)dm;
    return 0;
}

static ofl_err
ofl_msg_unpack_multipart_request_port(struct ofp_multipart_request *os, size_t *len, struct ofl_msg_header **msg) {
    struct ofp_port_stats_request *sm;
    struct ofl_msg_multipart_request_port *dm;

    // ofp_multipart_request length was checked at ofl_msg_unpack_multipart_request

    if (*len < sizeof(struct ofp_port_stats_request)) {
        OFL_LOG_WARN(LOG_MODULE, "Received PORT stats request has invalid length (%zu).", *len);
        return ofl_error(OFPET_BAD_REQUEST, OFPBRC_BAD_LEN);
    }

    sm = (struct ofp_port_stats_request *)os->body;

    if (ntohl(sm->port_no) == 0 ||
        (ntohl(sm->port_no) > OFPP_MAX && ntohl(sm->port_no) != OFPP_ANY)) {
        OFL_LOG_WARN(LOG_MODULE, "Received PORT stats request has invalid port (%u).", ntohl(sm->port_no));
        return ofl_error(OFPET_BAD_REQUEST, OFPBRC_BAD_LEN);
    }

    *len -= sizeof(struct ofp_port_stats_request);

    dm = (struct ofl_msg_multipart_request_port *) malloc(sizeof(struct ofl_msg_multipart_request_port));

    dm->port_no = ntohl(sm->port_no);

    *msg = (struct ofl_msg_header *)dm;
    return 0;
}

static ofl_err
ofl_msg_unpack_multipart_request_empty(struct ofp_multipart_request *os UNUSED, size_t *len, struct ofl_msg_header **msg) {
    // ofp_multipart_request length was checked at ofl_msg_unpack_multipart_request
    len -= sizeof(struct ofp_multipart_request);

    *msg = (struct ofl_msg_header *)malloc(sizeof(struct ofl_msg_multipart_request_header));
    return 0;
}

static ofl_err
ofl_msg_unpack_multipart_request_table_features(struct ofp_multipart_request *os, size_t *len, struct ofl_msg_header **msg, struct ofl_exp *exp){
    struct ofl_msg_multipart_request_table_features *dm;
    ofl_err error;
    uint8_t *features;
    size_t i;
    
    dm = (struct ofl_msg_multipart_request_table_features*) malloc(sizeof(struct ofl_msg_multipart_request_table_features));
    if (!(*len)){
        dm->tables_num = 0;
        dm->table_features = NULL;
        *msg = (struct ofl_msg_header*) dm;         
        return 0;
    }
    
    error = ofl_utils_count_ofp_table_features((uint8_t*) os->body, *len, &dm->tables_num);  
    if (error) {
        free(dm);
        return error;
    }
    dm->table_features = (struct ofl_table_features **) malloc(sizeof(struct ofl_table_features *) * dm->tables_num);
    features = (uint8_t* ) os->body;

    for(i = 0; i < dm->tables_num; i++){
        error = ofl_structs_table_features_unpack((struct ofp_table_features*) features, len, &dm->table_features[i] , exp);
        features += ntohs(((struct ofp_table_features*) features)->length); 
    }   
    *msg = (struct ofl_msg_header *)dm;
    return 0; 
}

static ofl_err
ofl_msg_unpack_multipart_request_queue(struct ofp_multipart_request *os, size_t *len, struct ofl_msg_header **msg) {
    struct ofp_queue_stats_request *sm;
    struct ofl_msg_multipart_request_queue *dm;

    // ofp_multipart_request length was checked at ofl_msg_unpack_multipart_request

    if (*len < sizeof(struct ofp_queue_stats_request)) {
        OFL_LOG_WARN(LOG_MODULE, "Received QUEUE stats request has invalid length (%zu).", *len);
        return ofl_error(OFPET_BAD_REQUEST, OFPBRC_BAD_LEN);
    }

    sm = (struct ofp_queue_stats_request *)os->body;

    if (ntohl(sm->port_no) == 0 ||
        (ntohl(sm->port_no) > OFPP_MAX && ntohl(sm->port_no) != OFPP_ANY)) {
        OFL_LOG_WARN(LOG_MODULE, "Received QUEUE stats request has invalid port (%u).", ntohl(sm->port_no));
        return ofl_error(OFPET_BAD_REQUEST, OFPBRC_BAD_LEN);
    }
    *len -= sizeof(struct ofp_queue_stats_request);

    dm = (struct ofl_msg_multipart_request_queue *) malloc(sizeof(struct ofl_msg_multipart_request_queue));

    dm->port_no = ntohl(sm->port_no);
    dm->queue_id = ntohl(sm->queue_id);

    *msg = (struct ofl_msg_header *)dm;
    return 0;
}

static ofl_err
ofl_msg_unpack_multipart_request_queue_desc(struct ofp_multipart_request *os, size_t *len, struct ofl_msg_header **msg) {
    struct ofp_queue_desc_request *sm;
    struct ofl_msg_multipart_request_queue *dm;

    // ofp_multipart_request length was checked at ofl_msg_unpack_multipart_request

    if (*len < sizeof(struct ofp_queue_desc_request)) {
        OFL_LOG_WARN(LOG_MODULE, "Received QUEUE desc request has invalid length (%zu).", *len);
        return ofl_error(OFPET_BAD_REQUEST, OFPBRC_BAD_LEN);
    }

    sm = (struct ofp_queue_desc_request *)os->body;

    if (ntohl(sm->port_no) == 0 ||
        (ntohl(sm->port_no) > OFPP_MAX && ntohl(sm->port_no) != OFPP_ANY)) {
        OFL_LOG_WARN(LOG_MODULE, "Received QUEUE desc request has invalid port (%u).", ntohl(sm->port_no));
        return ofl_error(OFPET_BAD_REQUEST, OFPBRC_BAD_PORT);
    }
    *len -= sizeof(struct ofp_queue_desc_request);

    dm = (struct ofl_msg_multipart_request_queue *) malloc(sizeof(struct ofl_msg_multipart_request_queue));

    dm->port_no = ntohl(sm->port_no);
    dm->queue_id = ntohl(sm->queue_id);

    *msg = (struct ofl_msg_header *)dm;
    return 0;
}

static ofl_err
ofl_msg_unpack_multipart_request_group(struct ofp_multipart_request *os, size_t *len, struct ofl_msg_header **msg) {
    struct ofp_group_stats_request *sm;
    struct ofl_msg_multipart_request_group *dm;

    // ofp_multipart_request length was checked at ofl_msg_unpack_multipart_request

    if (*len < sizeof(struct ofp_group_stats_request)) {
        OFL_LOG_WARN(LOG_MODULE, "Received GROUP stats request has invalid length (%zu).", *len);
        return ofl_error(OFPET_BAD_REQUEST, OFPBRC_BAD_LEN);
    }
    *len -= sizeof(struct ofp_group_stats_request);

    sm = (struct ofp_group_stats_request *)os->body;
    dm = (struct ofl_msg_multipart_request_group *) malloc(sizeof(struct ofl_msg_multipart_request_group));

    dm->group_id = ntohl(sm->group_id);

    *msg = (struct ofl_msg_header *)dm;
    return 0;
}

static ofl_err
ofl_msg_unpack_meter_multipart_request(struct ofp_multipart_request *os, size_t *len, struct ofl_msg_header **msg) {
    struct ofp_meter_multipart_request *sm;
    struct ofl_msg_multipart_meter_request *dm;

    // ofp_multipart_request length was checked at ofl_msg_unpack_multipart_request

    if (*len < sizeof(struct ofp_meter_multipart_request)) {
        OFL_LOG_WARN(LOG_MODULE, "Received METER multipart request has invalid length (%zu).", *len);
        return ofl_error(OFPET_BAD_REQUEST, OFPBRC_BAD_LEN);
    }
    *len -= sizeof(struct ofp_meter_multipart_request);

    sm = (struct ofp_meter_multipart_request *)os->body;
    dm = (struct ofl_msg_multipart_meter_request *) malloc(sizeof(struct ofl_msg_multipart_meter_request));

    dm->meter_id = ntohl(sm->meter_id);

    *msg = (struct ofl_msg_header *)dm;
    return 0;
}

static ofl_err
ofl_msg_unpack_multipart_request(struct ofp_header *src,uint8_t *buf, size_t *len, struct ofl_msg_header **msg, struct ofl_exp *exp) {
    struct ofl_msg_multipart_request_header *ofls;
    struct ofp_multipart_request *os;
    int error;

    if (*len < sizeof(struct ofp_multipart_request)) {
        OFL_LOG_WARN(LOG_MODULE, "Received STATS_REQUEST message has invalid length (%zu).", *len);
        return ofl_error(OFPET_BAD_REQUEST, OFPBRC_BAD_LEN);
    }
    *len -= sizeof(struct ofp_multipart_request);

    os = (struct ofp_multipart_request *)src;

    switch (ntohs(os->type)) {
        case OFPMP_DESC: {
            error = ofl_msg_unpack_multipart_request_empty(os, len, msg);
            break;
        }
        case OFPMP_FLOW:
        case OFPMP_AGGREGATE: {
            error = ofl_msg_unpack_multipart_request_flow(os,buf, len, msg, exp);
            break;
        }
        case OFPMP_TABLE: {
            error = ofl_msg_unpack_multipart_request_empty(os, len, msg);
            break;
        }
        case OFPMP_TABLE_FEATURES:{
            error = ofl_msg_unpack_multipart_request_table_features(os, len, msg, exp);
            break;
        }
        case OFPMP_PORT_STATS: {
            error = ofl_msg_unpack_multipart_request_port(os, len, msg);
            break;
        }
        case OFPMP_QUEUE_STATS: {
            error = ofl_msg_unpack_multipart_request_queue(os, len, msg);
            break;
        }
        case OFPMP_GROUP: {
            error = ofl_msg_unpack_multipart_request_group(os, len, msg);
            break;
        }
        case OFPMP_GROUP_DESC: {
            error = ofl_msg_unpack_multipart_request_empty(os, len, msg);
            break;
        }
        case OFPMP_GROUP_FEATURES:{
            error = ofl_msg_unpack_multipart_request_empty(os, len, msg);
            break;    
        }
        case OFPMP_METER:
        case OFPMP_METER_CONFIG:{
            error = ofl_msg_unpack_meter_multipart_request(os, len, msg);
            break;
        }
        case OFPMP_METER_FEATURES:{
            error = ofl_msg_unpack_multipart_request_empty(os, len, msg);
            break;
        }
        case OFPMP_PORT_DESC:
        case OFPMP_TABLE_DESC: {
            error = ofl_msg_unpack_multipart_request_empty(os, len, msg);
            break;
        }        
        case OFPMP_QUEUE_DESC: {
            error = ofl_msg_unpack_multipart_request_queue_desc(os, len, msg);
            break;
        }        
        case OFPMP_EXPERIMENTER: {
            if (exp == NULL || exp->stats == NULL || exp->stats->reply_unpack == NULL) {
                OFL_LOG_WARN(LOG_MODULE, "Received EXPERIMENTER stats request, but no callback was given.");
                error = ofl_error(OFPET_BAD_REQUEST, OFPBRC_BAD_MULTIPART);
            } else {
                error = exp->stats->req_unpack(os, len, (struct ofl_msg_multipart_request_header **)msg);
            }
            break;
        }
        default: {
            error = ofl_error(OFPET_BAD_REQUEST, OFPBRC_BAD_MULTIPART);
        }
    }

    if (error) {
        return error;
    }

    ofls = (struct ofl_msg_multipart_request_header *)(*msg);
    ofls->type = (enum ofp_multipart_types)ntohs(os->type);
    ofls->flags = ntohs(os->flags);

    return 0;
}

static ofl_err
ofl_msg_unpack_reply_desc(struct ofp_multipart_reply *os, size_t *len, struct ofl_msg_header **msg) {
    struct ofp_desc *sm;
    struct ofl_msg_reply_desc *dm;

    if (*len < sizeof(struct ofp_desc)) {
        OFL_LOG_WARN(LOG_MODULE, "Received DESC stats reply has invalid length (%zu).", *len);
        return ofl_error(OFPET_BAD_REQUEST, OFPBRC_BAD_LEN);
    }
    *len -= sizeof(struct ofp_desc);

    sm = (struct ofp_desc *)os->body;
    dm = (struct ofl_msg_reply_desc *) malloc(sizeof(struct ofl_msg_reply_desc));

    dm->mfr_desc =   (char *)strcpy((char *)malloc(strlen(sm->mfr_desc) + 1), sm->mfr_desc);
    dm->hw_desc =    (char *)strcpy((char *)malloc(strlen(sm->hw_desc) + 1), sm->hw_desc);
    dm->sw_desc =    (char *)strcpy((char *)malloc(strlen(sm->sw_desc) + 1), sm->sw_desc);
    dm->serial_num = (char *)strcpy((char *)malloc(strlen(sm->serial_num) + 1), sm->serial_num);
    dm->dp_desc =    (char *)strcpy((char *)malloc(strlen(sm->dp_desc) + 1), sm->dp_desc);

    *msg = (struct ofl_msg_header *)dm;
    return 0;
}


static ofl_err
ofl_msg_unpack_multipart_reply_flow(struct ofp_multipart_reply *os, uint8_t *buf, size_t *len, struct ofl_msg_header **msg, struct ofl_exp *exp) {
    struct ofp_flow_stats *stat;
    struct ofl_msg_multipart_reply_flow *dm;
    ofl_err error;
    size_t i, ini_len;
    uint8_t *ptr;

    // ofp_multipart_reply was already checked and subtracted in unpack_multipart_reply
    stat = (struct ofp_flow_stats *)os->body;
    dm = (struct ofl_msg_multipart_reply_flow *)malloc(sizeof(struct ofl_msg_multipart_reply_flow));

    error = ofl_utils_count_ofp_flow_stats(stat, *len, &dm->stats_num);
    if (error) {
        free(dm);
        return error;
    }
    dm->stats = (struct ofl_flow_stats **)malloc(dm->stats_num * sizeof(struct ofl_flow_stats *));

    ini_len = *len;
    ptr = buf + sizeof(struct ofp_multipart_reply);
    for (i = 0; i < dm->stats_num; i++) {
        error = ofl_structs_flow_stats_unpack(stat, ptr, len, &(dm->stats[i]), exp);
        ptr += ini_len - *len;
        ini_len = *len;
        if (error) {
            OFL_UTILS_FREE_ARR_FUN2(dm->stats, i,
                                    ofl_structs_free_flow_stats, exp);
            free (dm);
            return error;
        }
        stat = (struct ofp_flow_stats *)((uint8_t *)stat + ntohs(stat->length));
    }

    *msg = (struct ofl_msg_header *)dm;
    return 0;
}

static ofl_err
ofl_msg_unpack_multipart_reply_aggregate(struct ofp_multipart_reply *os, size_t *len, struct ofl_msg_header **msg) {
    struct ofp_aggregate_stats_reply *sm;
    struct ofl_msg_multipart_reply_aggregate *dm;

    // ofp_multipart_reply was already checked and subtracted in unpack_multipart_reply

    if (*len < sizeof(struct ofp_aggregate_stats_reply)) {
        OFL_LOG_WARN(LOG_MODULE, "Received AGGREGATE stats reply has invalid length (%zu).", *len);
        return ofl_error(OFPET_BAD_REQUEST, OFPBRC_BAD_LEN);
    }
    *len -= sizeof(struct ofp_aggregate_stats_reply);

    sm = (struct ofp_aggregate_stats_reply *)os->body;
    dm = (struct ofl_msg_multipart_reply_aggregate *) malloc(sizeof(struct ofl_msg_multipart_reply_aggregate));

    dm->packet_count = ntoh64(sm->packet_count);
    dm->byte_count =   ntoh64(sm->byte_count);
    dm->flow_count =   ntohl( sm->flow_count);

    *msg = (struct ofl_msg_header *)dm;
    return 0;
}

static ofl_err
ofl_msg_unpack_multipart_reply_table(struct ofp_multipart_reply *os, size_t *len, struct ofl_msg_header **msg) {
    struct ofp_table_stats *stat;
    struct ofl_msg_multipart_reply_table *dm;
    ofl_err error;
    size_t i;

    // ofp_multipart_reply was already checked and subtracted in unpack_multipart_reply

    stat = (struct ofp_table_stats *)os->body;
    dm = (struct ofl_msg_multipart_reply_table *) malloc(sizeof(struct ofl_msg_multipart_reply_table));

    error = ofl_utils_count_ofp_table_stats(stat, *len, &dm->stats_num);
    if (error) {
        free(dm);
        return error;
    }
    dm->stats = (struct ofl_table_stats **)malloc(dm->stats_num * sizeof(struct ofl_table_stats *));

    for (i = 0; i < dm->stats_num; i++) {
        error = ofl_structs_table_stats_unpack(stat, len, &(dm->stats[i]));
        if (error) {
            OFL_UTILS_FREE_ARR(dm->stats, i);
            free(dm);
            return error;
        }
        stat = (struct ofp_table_stats *)((uint8_t *)stat + sizeof(struct ofp_table_stats));
    }

    *msg = (struct ofl_msg_header *)dm;
    return 0;
}

static ofl_err
ofl_msg_unpack_multipart_reply_port(struct ofp_multipart_reply *os, size_t *len, struct ofl_msg_header **msg) {
    struct ofp_port_stats *stat = (struct ofp_port_stats *)os->body;
    struct ofl_msg_multipart_reply_port *dm = (struct ofl_msg_multipart_reply_port *) malloc(sizeof(struct ofl_msg_multipart_reply_port));
    ofl_err error;
    size_t i;

    // ofp_multipart_reply was already checked and subtracted in unpack_multipart_reply

    stat = (struct ofp_port_stats *)os->body;
    dm = (struct ofl_msg_multipart_reply_port *) malloc(sizeof(struct ofl_msg_multipart_reply_port));

    error = ofl_utils_count_ofp_port_stats(stat, *len, &dm->stats_num);
    if (error) {
        free(dm);
        return error;
    }

    dm->stats = (struct ofl_port_stats **)malloc(dm->stats_num * sizeof(struct ofl_port_stats *));

    for (i = 0; i < dm->stats_num; i++) {
        size_t start = *len;
        error = ofl_structs_port_stats_unpack(stat, len, &(dm->stats[i]));
        if (error) {
            OFL_UTILS_FREE_ARR(dm->stats, i);
            free(dm);
            return error;
        }
        stat = (struct ofp_port_stats *)((uint8_t *)stat + (start - *len));
    }

    *msg = (struct ofl_msg_header *)dm;
    return 0;
}

static ofl_err
ofl_msg_unpack_multipart_reply_queue(struct ofp_multipart_reply *os, size_t *len, struct ofl_msg_header **msg) {
    struct ofp_queue_stats *stat = (struct ofp_queue_stats *)os->body;
    struct ofl_msg_multipart_reply_queue_stats *dm = (struct ofl_msg_multipart_reply_queue_stats *) malloc(sizeof(struct ofl_msg_multipart_reply_queue_stats));
    ofl_err error;
    size_t i;

    // ofp_multipart_reply was already checked and subtracted in unpack_multipart_reply

    stat = (struct ofp_queue_stats *)os->body;
    // Already allocated above !
    //dm = (struct ofl_msg_multipart_reply_queue_stats *) malloc(sizeof(struct ofl_msg_multipart_reply_queue_stats));

    error = ofl_utils_count_ofp_queue_stats(stat, *len, &dm->stats_num);
    if (error) {
        free(dm);
        return error;
    }
    dm->stats = (struct ofl_queue_stats **)malloc(dm->stats_num * sizeof(struct ofl_queue_stats *));
    for (i = 0; i < dm->stats_num; i++) {
        error = ofl_structs_queue_stats_unpack(stat, len, &(dm->stats[i]));
        if (error) {
            OFL_UTILS_FREE_ARR(dm->stats, i);
            free(dm);
            return error;
        }
        stat = (struct ofp_queue_stats *)((uint8_t *)stat + sizeof(struct ofp_queue_stats));
    }

    *msg = (struct ofl_msg_header *)dm;
    return 0;
}

static ofl_err
ofl_msg_unpack_multipart_reply_group(struct ofp_multipart_reply *os, size_t *len, struct ofl_msg_header **msg) {
    struct ofp_group_stats *stat;
    struct ofl_msg_multipart_reply_group *dm;
    ofl_err error;
    size_t i;

    // ofp_multipart_reply was already checked and subtracted in unpack_multipart_reply

    stat = (struct ofp_group_stats *)os->body;
    dm = (struct ofl_msg_multipart_reply_group *) malloc(sizeof(struct ofl_msg_multipart_reply_group));

    error = ofl_utils_count_ofp_group_stats(stat, *len, &dm->stats_num);
    if (error) {
        free(dm);
        return error;
    }
    dm->stats = (struct ofl_group_stats **)malloc(dm->stats_num * sizeof(struct ofl_group_stats *));

    for (i = 0; i < dm->stats_num; i++) {
        error = ofl_structs_group_stats_unpack(stat, len, &(dm->stats[i]));
        if (error) {
            OFL_UTILS_FREE_ARR_FUN(dm->stats, i,
                                   ofl_structs_free_group_stats);
            free (dm);
            return error;
        }
        stat = (struct ofp_group_stats *)((uint8_t *)stat + ntohs(stat->length));
    }

    *msg = (struct ofl_msg_header *)dm;
    return 0;
}

static ofl_err
ofl_msg_unpack_multipart_reply_group_desc(struct ofp_multipart_reply *os, size_t *len, struct ofl_msg_header **msg, struct ofl_exp *exp) {
    struct ofp_group_desc_stats *stat;
    struct ofl_msg_multipart_reply_group_desc *dm;
    ofl_err error;
    size_t i;

    // ofp_multipart_reply was already checked and subtracted in unpack_multipart_reply

    stat = (struct ofp_group_desc_stats *)os->body;
    dm = (struct ofl_msg_multipart_reply_group_desc *) malloc(sizeof(struct ofl_msg_multipart_reply_group_desc));

    error = ofl_utils_count_ofp_group_desc_stats(stat, *len, &dm->stats_num);
    if (error) {
        free(dm);
        return error;
    }
    dm->stats = (struct ofl_group_desc_stats **)malloc(dm->stats_num * sizeof(struct ofl_group_desc_stats *));

    for (i = 0; i < dm->stats_num; i++) {
        error = ofl_structs_group_desc_stats_unpack(stat, len, &(dm->stats[i]), exp);
        if (error) {
            OFL_UTILS_FREE_ARR_FUN2(dm->stats, i,
                                    ofl_structs_free_group_desc_stats, exp);
            free (dm);
            return error;
        }
        stat = (struct ofp_group_desc_stats *)((uint8_t *)stat + ntohs(stat->length));
    }

    *msg = (struct ofl_msg_header *)dm;
    return 0;
}

static ofl_err
ofl_msg_unpack_multipart_reply_group_features(struct ofp_multipart_reply *os, size_t *len, struct ofl_msg_header **msg) {
    struct ofp_group_features_stats *sm;
    struct ofl_msg_multipart_reply_group_features *dm;
    int i;
    if (*len < sizeof(struct ofp_group_features_stats)) {
        OFL_LOG_WARN(LOG_MODULE, "Received OFPMP_GROUP_FEATURES stats reply has invalid length (%zu).", *len);
        return ofl_error(OFPET_BAD_REQUEST, OFPBRC_BAD_LEN);
    }
    *len -= sizeof(struct ofp_group_features_stats);

    sm = (struct ofp_group_features_stats *)os->body;
    dm = (struct ofl_msg_multipart_reply_group_features *) malloc(sizeof(struct ofl_msg_multipart_reply_group_features));
    
    dm->types = ntohl(sm->types);
    dm->capabilities = ntohl(sm->capabilities);
    for(i = 0; i < 4; i++){
        dm->max_groups[i] = ntohl(sm->max_groups[i]);
        dm->actions[i] = ntohl(sm->actions[i]);
    }

    *msg = (struct ofl_msg_header *)dm;
    return 0;
}

static ofl_err
ofl_msg_unpack_multipart_reply_table_features(struct ofp_multipart_reply *src, size_t *len, struct ofl_msg_header **msg, struct ofl_exp *exp){
    struct ofl_msg_multipart_reply_table_features *dm;
	int i;
	ofl_err error;
	uint8_t *features; 
	
    dm = (struct ofl_msg_multipart_reply_table_features*) malloc(sizeof(struct ofl_msg_multipart_reply_table_features) );
    
    error = ofl_utils_count_ofp_table_features((uint8_t*) src->body, *len, &dm->tables_num);
    if (error) {
        free(dm);
        return error;
    }
    dm->table_features = (struct ofl_table_features **) malloc(sizeof(struct ofl_table_features *) * dm->tables_num);
    features = (uint8_t* ) src->body;

    for(i = 0; i < dm->tables_num; i++){
        error = ofl_structs_table_features_unpack((struct ofp_table_features*) features, len, &dm->table_features[i] , exp);
        features += ntohs(((struct ofp_table_features*) features)->length); 
    }   
    *msg = (struct ofl_msg_header *)dm;
    return 0;
}

static ofl_err
ofl_msg_unpack_multipart_reply_meter_stats(struct ofp_multipart_reply *os, size_t *len, struct ofl_msg_header **msg) {
    struct ofp_meter_stats *stat;
    struct ofl_msg_multipart_reply_meter *dm;
    ofl_err error;
    size_t i;

    // ofp_multipart_reply was already checked and subtracted in unpack_multipart_reply

    stat = (struct ofp_meter_stats *)os->body;
    dm = (struct ofl_msg_multipart_reply_meter *) malloc(sizeof(struct ofl_msg_multipart_reply_meter));

    error = ofl_utils_count_ofp_meter_stats(stat, *len, &dm->stats_num);
    if (error) {
        free(dm);
        return error;
    }
    dm->stats = (struct ofl_meter_stats **)malloc(dm->stats_num * sizeof(struct ofl_meter_stats *));

    for (i = 0; i < dm->stats_num; i++) {
        error = ofl_structs_meter_stats_unpack(stat, len, &(dm->stats[i]));
        if (error) {
           OFL_UTILS_FREE_ARR_FUN(dm->stats, i,
                                   ofl_structs_free_meter_stats);
            free (dm);
            return error;
        }
        stat = (struct ofp_meter_stats *)((uint8_t *)stat + ntohs(stat->len));
    }

    *msg = (struct ofl_msg_header *)dm;
    return 0;
}

static ofl_err
ofl_msg_unpack_multipart_reply_meter_config(struct ofp_multipart_reply *os, size_t *len, struct ofl_msg_header **msg){
    struct ofp_meter_config *conf;
    struct ofl_msg_multipart_reply_meter_conf *dm;
    ofl_err error;
    size_t i;
    
    conf = (struct ofp_meter_config*) os->body;
    dm =  (struct ofl_msg_multipart_reply_meter_conf *) malloc(sizeof(struct ofl_msg_multipart_reply_meter_conf));
   
    error = ofl_utils_count_ofp_meter_config(conf, *len, &dm->stats_num);
    if (error) {
        free(dm);
        return error;
    }    
    
    dm->stats = (struct ofl_meter_config **)malloc(dm->stats_num * sizeof(struct ofl_meter_config *));
    
    for (i = 0; i < dm->stats_num; i++) {
        error = ofl_structs_meter_config_unpack(conf, len, &(dm->stats[i]));
        if (error) {
            OFL_UTILS_FREE_ARR_FUN(dm->stats, i,
                                   ofl_structs_free_meter_config);
            free (dm);
            return error;
        }
        conf = (struct ofp_meter_config *)((uint8_t *)conf + ntohs(conf->length));
    }
    
    
    *msg = (struct ofl_msg_header*) dm;
    return 0;
}

static ofl_err
ofl_msg_unpack_multipart_reply_port_desc(struct ofp_multipart_reply *src, size_t *len, struct ofl_msg_header **msg) {
    struct ofp_port *port;
    struct ofl_msg_multipart_reply_port_desc *pd;
    ofl_err error;
	size_t i;
	port = (struct ofp_port* )src->body;
	pd = (struct ofl_msg_multipart_reply_port_desc*) malloc(sizeof(struct ofl_msg_multipart_reply_port_desc));
    
	error = ofl_utils_count_ofp_ports(port, *len, &pd->stats_num);
    if (error) {
        free(pd);
        return error;
    }    
    	
    pd->stats = (struct ofl_port**) malloc(pd->stats_num * sizeof(struct ofl_port));
	for(i = 0; i < pd->stats_num; i++){
		error = ofl_structs_port_unpack(port, len, &pd->stats[i]); 
        if (error) {
            OFL_UTILS_FREE_ARR_FUN(pd->stats, i,
                                   ofl_structs_free_port);
            free (pd);
            return error;
        }
        port = (struct ofp_port *)((uint8_t *)port + ntohs(port->length));
	}
    *msg = (struct ofl_msg_header *)pd;
    return 0;
}

static ofl_err
ofl_msg_unpack_multipart_reply_queue_desc(struct ofp_multipart_reply *src, size_t *len, struct ofl_msg_header **msg) {
    struct ofp_queue_desc *qdesc;
    struct ofl_msg_multipart_reply_queue_desc *qd;
    ofl_err error;
	size_t i;
	qdesc = (struct ofp_queue_desc *)src->body;
	qd = (struct ofl_msg_multipart_reply_queue_desc *) malloc(sizeof(struct ofl_msg_multipart_reply_queue_desc));
    
	error = ofl_utils_count_ofp_queue_descs(qdesc, *len, &qd->queues_num);
    if (error) {
        free(qd);
        return error;
    }    
    	
    qd->queues = (struct ofl_packet_queue **)malloc(qd->queues_num * sizeof(struct ofl_packet_queue));
	for(i = 0; i < qd->queues_num; i++){
		error = ofl_structs_queue_desc_unpack(qdesc, len, &qd->queues[i]); 
        if (error) {
            OFL_UTILS_FREE_ARR(qd->queues, i);
            free(qd);
            return error;
        }
        qdesc = (struct ofp_queue_desc *)((uint8_t *)qdesc + ntohs(qdesc->len));
	}
    *msg = (struct ofl_msg_header *)qd;
    return 0;
}

ofl_msg_unpack_multipart_reply_table_desc(struct ofp_multipart_reply *src, size_t *len, struct ofl_msg_header **msg, struct ofl_exp *exp){
    struct ofl_msg_multipart_reply_table_desc *dm;
    int i;
    ofl_err error;
    uint8_t *table_descs; 
	
    dm = (struct ofl_msg_multipart_reply_table_desc*) malloc(sizeof(struct ofl_msg_multipart_reply_table_desc) );
    
    error = ofl_utils_count_ofp_table_descs((uint8_t*) src->body, *len, &dm->tables_num);
    if (error) {
        free(dm);
        return error;
    }
    dm->table_desc = (struct ofl_table_desc **) malloc(sizeof(struct ofl_table_desc *) * dm->tables_num);
    table_descs = (uint8_t* ) src->body;

    for(i = 0; i < dm->tables_num; i++){
        error = ofl_structs_table_desc_unpack((struct ofp_table_desc*) table_descs, len, &dm->table_desc[i] , exp);
        table_descs += ntohs(((struct ofp_table_desc*) table_descs)->length); 
    }
    *msg = (struct ofl_msg_header *)dm;
    return 0;
}

static ofl_err
ofl_msg_unpack_multipart_reply_meter_features(struct ofp_multipart_reply *os, size_t *len, struct ofl_msg_header **msg) {
    struct ofp_meter_features *src;
    struct ofl_msg_multipart_reply_meter_features *dst;

    if(*len < sizeof(struct ofp_meter_features)){
        OFL_LOG_WARN(LOG_MODULE, "Received MULTIPART REPLY message has invalid length (%zu).", *len);
        return ofl_error(OFPET_BAD_REQUEST, OFPBRC_BAD_LEN);
    }

    *len -= sizeof(struct ofp_meter_features);
    src = (struct ofp_meter_features*) os->body;
    dst = (struct ofl_msg_multipart_reply_meter_features*) malloc(sizeof(struct ofl_msg_multipart_reply_meter_features));
    dst->features = (struct ofl_meter_features*) malloc(sizeof(struct ofl_meter_features));

    dst->features->max_meter = ntohl(src->max_meter);
    dst->features->band_types = ntohl(src->band_types);
    dst->features->capabilities = ntohl(src->capabilities);
    dst->features->max_bands = src->max_bands;
    dst->features->max_color =  src->max_color;

    *msg = (struct ofl_msg_header*) dst;
    return 0;
}    

static ofl_err
ofl_msg_unpack_multipart_reply(struct ofp_header *src, uint8_t *buf, size_t *len, struct ofl_msg_header **msg, struct ofl_exp *exp) {
    struct ofl_msg_multipart_reply_header *ofls;
    struct ofp_multipart_reply *os;
    int error;

    if (*len < sizeof(struct ofp_multipart_reply)) {
        OFL_LOG_WARN(LOG_MODULE, "Received MULTIPART REPLY message has invalid length (%zu).", *len);
        return ofl_error(OFPET_BAD_REQUEST, OFPBRC_BAD_LEN);
    }
    *len -= sizeof(struct ofp_multipart_reply);
    os = (struct ofp_multipart_reply *)src;
    switch (ntohs(os->type)) {
        case OFPMP_DESC: {
            error = ofl_msg_unpack_reply_desc(os, len, msg);
            break;
        }
        case OFPMP_FLOW: {
            error = ofl_msg_unpack_multipart_reply_flow(os,buf, len, msg, exp);
            break;
        }
        case OFPMP_AGGREGATE: {
            error = ofl_msg_unpack_multipart_reply_aggregate(os, len, msg);
            break;
        }
        case OFPMP_TABLE: {
            error = ofl_msg_unpack_multipart_reply_table(os, len, msg);
            break;
        }
        case OFPMP_TABLE_FEATURES: {
            error = ofl_msg_unpack_multipart_reply_table_features(os, len, msg, exp);
            break;
        }
        case OFPMP_PORT_STATS: {
            error = ofl_msg_unpack_multipart_reply_port(os, len, msg);
            break;
        }
        case OFPMP_QUEUE_STATS: {
            error = ofl_msg_unpack_multipart_reply_queue(os, len, msg);
            break;
        }
        case OFPMP_GROUP: {
            error = ofl_msg_unpack_multipart_reply_group(os, len, msg);
            break;
        }
        case OFPMP_GROUP_DESC: {
            error = ofl_msg_unpack_multipart_reply_group_desc(os, len, msg, exp);
            break;
        }
        case OFPMP_GROUP_FEATURES:{
            error = ofl_msg_unpack_multipart_reply_group_features(os, len, msg);
            break;
        }
        case OFPMP_METER:{
            error = ofl_msg_unpack_multipart_reply_meter_stats(os, len, msg);
            break;
        }    
        case OFPMP_METER_CONFIG:{
            error = ofl_msg_unpack_multipart_reply_meter_config(os, len, msg);
            break;
        }
        case OFPMP_METER_FEATURES:{
            error = ofl_msg_unpack_multipart_reply_meter_features(os, len, msg);
            break;
        }
		case OFPMP_PORT_DESC:{
			error = ofl_msg_unpack_multipart_reply_port_desc(os, len, msg);
			break;	
		}
		case OFPMP_QUEUE_DESC:{
			error = ofl_msg_unpack_multipart_reply_queue_desc(os, len, msg);
			break;	
		}
        case OFPMP_TABLE_DESC: {
            error = ofl_msg_unpack_multipart_reply_table_desc(os, len, msg, exp);
            break;
        }
        case OFPMP_EXPERIMENTER: {
            if (exp == NULL || exp->stats == NULL || exp->stats->reply_unpack == NULL) {
                OFL_LOG_WARN(LOG_MODULE, "Received EXPERIMENTER stats reply, but no callback was given.");
                error = ofl_error(OFPET_BAD_REQUEST, OFPBRC_BAD_MULTIPART);
            } else {
                error = exp->stats->reply_unpack(os, len, (struct ofl_msg_multipart_reply_header **)msg);
            }
            break;
        }
        default: {
            error = ofl_error(OFPET_BAD_REQUEST, OFPBRC_BAD_MULTIPART);
        }
    }

    if (error) {
        return error;
    }

    ofls = (struct ofl_msg_multipart_reply_header *)(*msg);
    ofls->type = (enum ofp_multipart_types)ntohs(os->type);
    ofls->flags = ntohs(os->flags);

    return 0;
}

static ofl_err
ofl_msg_unpack_empty(struct ofp_header *src UNUSED, size_t *len, struct ofl_msg_header **msg) {
    // ofp_header length was checked at ofl_msg_unpack
    *len -= sizeof(struct ofp_header);

    *msg = (struct ofl_msg_header *)malloc(sizeof(struct ofl_msg_header));
    return 0;
}


ofl_err
ofl_msg_unpack(uint8_t *buf, size_t buf_len, struct ofl_msg_header **msg, uint32_t *xid, struct ofl_exp *exp) {
    struct ofp_header *oh;
    size_t len = buf_len;
    ofl_err error = 0;
    if (len < sizeof(struct ofp_header)) {
        OFL_LOG_WARN(LOG_MODULE, "Received message is shorter than ofp_header.");
        if (xid != NULL) {
            *xid = 0x00000000;
        }
        return ofl_error(OFPET_BAD_REQUEST, OFPBRC_BAD_LEN);
    }

    oh = (struct ofp_header *)buf;

    if (oh->version != OFP_VERSION) {
        OFL_LOG_WARN(LOG_MODULE, "Received message has wrong version.");
        return ofl_error(OFPET_HELLO_FAILED, OFPHFC_INCOMPATIBLE);
    }

    if (xid != NULL) {
        *xid = ntohl(oh->xid);
    }

    if (len != ntohs(oh->length)) {
        OFL_LOG_WARN(LOG_MODULE, "Received message length does not match the length field.");
        return ofl_error(OFPET_BAD_REQUEST, OFPBRC_BAD_LEN);
    }

    switch (oh->type) {
        case OFPT_HELLO:
            error = ofl_msg_unpack_empty(oh, &len, msg);
            break;
        case OFPT_ERROR:
            error = ofl_msg_unpack_error(oh, &len, msg);
            break;
        case OFPT_ECHO_REQUEST:
        case OFPT_ECHO_REPLY:
            error = ofl_msg_unpack_echo(oh, &len, msg);
            break;
        case OFPT_EXPERIMENTER:
            if (exp == NULL || exp->msg == NULL || exp->msg->unpack == NULL) {
                OFL_LOG_WARN(LOG_MODULE, "Received EXPERIMENTER message, but no callback was given.");
                error = ofl_error(OFPET_BAD_REQUEST, OFPBRC_BAD_EXPERIMENTER);
            } else {
                error = exp->msg->unpack(oh, &len, (struct ofl_msg_experimenter **)msg);
            }
            break;

        /* Switch configuration messages. */
        case OFPT_FEATURES_REQUEST:
            error = ofl_msg_unpack_empty(oh, &len, msg);
            break;
        case OFPT_FEATURES_REPLY:
            error = ofl_msg_unpack_features_reply(oh, &len, msg);
            break;
        case OFPT_GET_CONFIG_REQUEST:
            error = ofl_msg_unpack_empty(oh, &len, msg);
            break;
        case OFPT_GET_CONFIG_REPLY:
            error = ofl_msg_unpack_get_config_reply(oh, &len, msg);
            break;
        case OFPT_SET_CONFIG:
            error = ofl_msg_unpack_set_config(oh, &len, msg);
            break;

        /* Asynchronous messages. */
        case OFPT_PACKET_IN:
            error = ofl_msg_unpack_packet_in(oh,buf, &len, msg);
            break;
        case OFPT_FLOW_REMOVED:
            error = ofl_msg_unpack_flow_removed(oh,buf, &len, msg, exp);
            break;
        case OFPT_PORT_STATUS:
            error = ofl_msg_unpack_port_status(oh, &len, msg);
            break;
<<<<<<< HEAD
        case OFPT_TABLE_STATUS:
            error = ofl_msg_unpack_table_status(oh, &len, msg, exp);
=======
        case OFPT_REQUESTFORWARD:
            error = ofl_msg_unpack_requestforward(oh, buf, &len, msg, exp);
>>>>>>> 5080c786
            break;

        /* Controller command messages. */
        case OFPT_GET_ASYNC_REQUEST:
            error = ofl_msg_unpack_empty(oh, &len, msg);
            break;       
        case OFPT_GET_ASYNC_REPLY:
        case OFPT_SET_ASYNC:{
            error =  ofl_msg_unpack_async_config(oh, &len, msg);
            break;
        }
        case OFPT_PACKET_OUT:
            error = ofl_msg_unpack_packet_out(oh, &len, msg, exp);
            break;
        case OFPT_FLOW_MOD:
            error = ofl_msg_unpack_flow_mod(oh,buf, &len, msg, exp);
            break;
        case OFPT_GROUP_MOD:
            error = ofl_msg_unpack_group_mod(oh, &len, msg, exp);
            break;
        case OFPT_PORT_MOD:
            error = ofl_msg_unpack_port_mod(oh, &len, msg);
            break;
        case OFPT_TABLE_MOD:
            error = ofl_msg_unpack_table_mod(oh, &len, msg);
            break;

        /* Statistics messages. */
        case OFPT_MULTIPART_REQUEST:
            error = ofl_msg_unpack_multipart_request(oh,buf, &len, msg, exp);
            break;
        case OFPT_MULTIPART_REPLY:
            error = ofl_msg_unpack_multipart_reply(oh,buf, &len, msg, exp);
            break;

        /* Barrier messages. */
        case OFPT_BARRIER_REQUEST:
        case OFPT_BARRIER_REPLY:
            error = ofl_msg_unpack_empty(oh, &len, msg);
            break;
        
        /* Role messages. */
        case OFPT_ROLE_REQUEST:
        case OFPT_ROLE_REPLY:
            error = ofl_msg_unpack_role_request(oh, &len, msg);
            break;

        case OFPT_METER_MOD:
        	error = ofl_msg_unpack_meter_mod(oh, &len, msg);
        	break;            

        /* Bundle messages. */
        case OFPT_BUNDLE_CONTROL:
            error = ofl_msg_unpack_bundle_control(oh, &len, msg);
            break;

        case OFPT_BUNDLE_ADD_MESSAGE:
            error = ofl_msg_unpack_bundle_add_msg(oh, &len, msg, exp);
            break;

        default: {
            error = ofl_error(OFPET_BAD_REQUEST, OFPGMFC_BAD_TYPE);
        }
    }

    if (error) {
        if (OFL_LOG_IS_DBG_ENABLED(LOG_MODULE)) {
            char *str = ofl_hex_to_string(buf, buf_len < 1024 ? buf_len : 1024);

            OFL_LOG_DBG(LOG_MODULE, "Error happened after processing %zu bytes of packet.", ntohs(oh->length) - len);
            OFL_LOG_DBG(LOG_MODULE, "\n%s\n", str);
            free(str);
        }
        return error;
    }

    /* Note: len must be decreased by the amount of buffer used by the
             unpack functions. At this point the whole message must be
             consumed, and len should equal to zero. */
    if (len != 0) {
        OFL_LOG_WARN(LOG_MODULE, "Received message seemed to be valid, but it contained unused data (%zu).", len);
        if (OFL_LOG_IS_DBG_ENABLED(LOG_MODULE)) {
            char *str = ofl_hex_to_string(buf, buf_len < 1024 ? buf_len : 1024);

            OFL_LOG_DBG(LOG_MODULE, "Error happened after processing %zu bytes of packet.", ntohs(oh->length) - len);
            OFL_LOG_DBG(LOG_MODULE, "\n%s\n", str);
            free(str);
        }
    }

    (*msg)->type = (enum ofp_type)oh->type;

    return 0;
}<|MERGE_RESOLUTION|>--- conflicted
+++ resolved
@@ -1989,13 +1989,11 @@
         case OFPT_PORT_STATUS:
             error = ofl_msg_unpack_port_status(oh, &len, msg);
             break;
-<<<<<<< HEAD
         case OFPT_TABLE_STATUS:
             error = ofl_msg_unpack_table_status(oh, &len, msg, exp);
-=======
+            break;
         case OFPT_REQUESTFORWARD:
             error = ofl_msg_unpack_requestforward(oh, buf, &len, msg, exp);
->>>>>>> 5080c786
             break;
 
         /* Controller command messages. */
