--- conflicted
+++ resolved
@@ -573,17 +573,13 @@
 		case OFPT_GET_ASYNC_REQUEST:        { fprintf(stream, "get_async_req"); return;}
 		case OFPT_GET_ASYNC_REPLY:          { fprintf(stream, "get_async_rep"); return;}
 		case OFPT_SET_ASYNC:                { fprintf(stream, "set_async"); return;}
-<<<<<<< HEAD
 		case OFPT_METER_MOD:				{ fprintf(stream, "meter_mod"); return;}  
 		case OFPT_ROLE_REQUEST:             { fprintf(stream, "role_request"); return;}
 		case OFPT_ROLE_REPLY:               { fprintf(stream, "role_reply"); return;}
 		case OFPT_TABLE_STATUS:		{ fprintf(stream, "table_status"); return;}
         case OFPT_BUNDLE_CONTROL: {           fprintf(stream, "bundle_control"); return; }
         case OFPT_BUNDLE_ADD_MESSAGE: {       fprintf(stream, "bundle_add_message"); return; }
-=======
-		case OFPT_METER_MOD:				{ fprintf(stream, "meter_mod"); return;}        
 		case OFPT_REQUESTFORWARD:	{ fprintf(stream, "request_forward"); return;}        
->>>>>>> 5080c786
 		default: {                            fprintf(stream, "?(%u)", type); return; }
     }
 }
