/* Copyright (c) 2011, TrafficLab, Ericsson Research, Hungary
 * Copyright (c) 2012, CPqD, Brazil
 * All rights reserved.
 *
 * Redistribution and use in source and binary forms, with or without
 * modification, are permitted provided that the following conditions are met:
 *
 *   * Redistributions of source code must retain the above copyright notice,
 *     this list of conditions and the following disclaimer.
 *   * Redistributions in binary form must reproduce the above copyright
 *     notice, this list of conditions and the following disclaimer in the
 *     documentation and/or other materials provided with the distribution.
 *   * Neither the name of the Ericsson Research nor the names of its
 *     contributors may be used to endorse or promote products derived from
 *     this software without specific prior written permission.
 *
 * THIS SOFTWARE IS PROVIDED BY THE COPYRIGHT HOLDERS AND CONTRIBUTORS "AS IS"
 * AND ANY EXPRESS OR IMPLIED WARRANTIES, INCLUDING, BUT NOT LIMITED TO, THE
 * IMPLIED WARRANTIES OF MERCHANTABILITY AND FITNESS FOR A PARTICULAR PURPOSE
 * ARE DISCLAIMED. IN NO EVENT SHALL THE COPYRIGHT HOLDER OR CONTRIBUTORS BE
 * LIABLE FOR ANY DIRECT, INDIRECT, INCIDENTAL, SPECIAL, EXEMPLARY, OR
 * CONSEQUENTIAL DAMAGES (INCLUDING, BUT NOT LIMITED TO, PROCUREMENT OF
 * SUBSTITUTE GOODS OR SERVICES; LOSS OF USE, DATA, OR PROFITS; OR BUSINESS
 * INTERRUPTION) HOWEVER CAUSED AND ON ANY THEORY OF LIABILITY, WHETHER IN
 * CONTRACT, STRICT LIABILITY, OR TORT (INCLUDING NEGLIGENCE OR OTHERWISE)
 * ARISING IN ANY WAY OUT OF THE USE OF THIS SOFTWARE, EVEN IF ADVISED OF THE
 * POSSIBILITY OF SUCH DAMAGE.
 *
 */

#include <stdbool.h>
#include <stdlib.h>
#include <string.h>
#include <stdio.h>
#include <ctype.h>
#include <inttypes.h>

#include "ofl.h"
#include "ofl-print.h"
#include "oxm-match.h"
#include "openflow/openflow.h"


char *
ofl_port_to_string(uint32_t port) {
    char *str;
    size_t str_size;
    FILE *stream = open_memstream(&str, &str_size);

    ofl_port_print(stream, port);
    fclose(stream);
    return str;
}

void
ofl_port_print(FILE *stream, uint32_t port) {
    switch (port) {
        case (OFPP_IN_PORT): {    fprintf(stream, "in_port"); return; }
        case (OFPP_TABLE): {      fprintf(stream, "table"); return; }
        case (OFPP_NORMAL): {     fprintf(stream, "normal"); return; }
        case (OFPP_FLOOD): {      fprintf(stream, "flood"); return; }
        case (OFPP_ALL): {        fprintf(stream, "all"); return; }
        case (OFPP_CONTROLLER): { fprintf(stream, "ctrl"); return; }
        case (OFPP_LOCAL): {      fprintf(stream, "local"); return; }
        case (OFPP_ANY): {        fprintf(stream, "any"); return; }
        default: {                fprintf(stream, "%u", port); return; }
    }
}

char *
ofl_ipv6_ext_hdr_to_string(uint16_t ext_hdr){
    char *str;
    size_t str_size;
    FILE *stream = open_memstream(&str, &str_size);

    ofl_ipv6_ext_hdr_print(stream, ext_hdr);
    fclose(stream);
    return str;
}

void
ofl_ipv6_ext_hdr_print(FILE *stream, uint16_t ext_hdr) {

<<<<<<< HEAD
	if (ext_hdr != 0) fprintf(stream, "|");
    if (ext_hdr & OFPIEH_NONEXT) {   fprintf(stream, "no_next|"); }
    if (ext_hdr & OFPIEH_ESP) {      fprintf(stream, "esp|"); }
    if (ext_hdr & OFPIEH_AUTH) {     fprintf(stream, "auth|"); }
    if (ext_hdr & OFPIEH_DEST) {     fprintf(stream, "dest|"); }
    if (ext_hdr & OFPIEH_FRAG) {     fprintf(stream, "frag|"); }
    if (ext_hdr & OFPIEH_ROUTER){    fprintf(stream, "router|"); }
    if (ext_hdr & OFPIEH_HOP) {      fprintf(stream, "hop|"); }
    if (ext_hdr & OFPIEH_UNREP) {    fprintf(stream, "unreq|"); }
    if (ext_hdr & OFPIEH_UNSEQ) {    fprintf(stream, "unseq|"); }
=======
    if (ext_hdr & OFPIEH_NONEXT) {   fprintf(stream, "no_next\\"); }
    if (ext_hdr & OFPIEH_ESP) {      fprintf(stream, "esp\\"); }
    if (ext_hdr & OFPIEH_AUTH) {     fprintf(stream, "auth\\"); }
    if (ext_hdr & OFPIEH_DEST) {     fprintf(stream, "dest\\"); }
    if (ext_hdr & OFPIEH_FRAG) {     fprintf(stream, "frag\\"); }
    if (ext_hdr & OFPIEH_ROUTER){    fprintf(stream, "router\\"); }
    if (ext_hdr & OFPIEH_HOP) {      fprintf(stream, "hop\\"); }
    if (ext_hdr & OFPIEH_UNREP) {    fprintf(stream, "unreq\\"); }
    if (ext_hdr & OFPIEH_UNSEQ) {    fprintf(stream, "unseq\\"); }
>>>>>>> 9cfa611c
}

char *
ofl_queue_to_string(uint32_t queue) {
    char *str;
    size_t str_size;
    FILE *stream = open_memstream(&str, &str_size);

    ofl_queue_print(stream, queue);
    fclose(stream);
    return str;
}

void
ofl_queue_print(FILE *stream, uint32_t queue) {
    switch (queue) {
        case (OFPQ_ALL): {        fprintf(stream, "all"); return; }
        default: {                fprintf(stream, "%u", queue); return; }
    }
}


char *
ofl_group_to_string(uint32_t group) {
    char *str;
    size_t str_size;
    FILE *stream = open_memstream(&str, &str_size);

    ofl_group_print(stream, group);
    fclose(stream);
    return str;
}

void
ofl_group_print(FILE *stream, uint32_t group) {
    switch (group) {
        case (OFPG_ALL): { fprintf(stream, "all"); return; }
        case (OFPG_ANY): { fprintf(stream, "any"); return; }
        default: {         fprintf(stream, "%u", group); return; }
    }
}



char *
ofl_table_to_string(uint8_t table) {
    char *str;
    size_t str_size;
    FILE *stream = open_memstream(&str, &str_size);

    ofl_table_print(stream, table);
    fclose(stream);
    return str;
}

void
ofl_table_print(FILE *stream, uint8_t table) {
    switch (table) {
        case (0xff): { fprintf(stream, "all"); return; }
        default: {     fprintf(stream, "%u", table); return; }
    }
}



char *
ofl_vlan_vid_to_string(uint32_t vid) {
    char *str;
    size_t str_size;
    FILE *stream = open_memstream(&str, &str_size);

    ofl_vlan_vid_print(stream, vid);
    fclose(stream);
    return str;
}

void
ofl_vlan_vid_print(FILE *stream, uint32_t vid) {
    switch (vid) {
        case (OFPVID_PRESENT): {  fprintf(stream, "any"); return; }
        case (OFPVID_NONE): { fprintf(stream, "none"); return; }
        default: {            fprintf(stream, "%u", vid); return; }
    }
}



char *
ofl_action_type_to_string(uint16_t type) {
    char *str;
    size_t str_size;
    FILE *stream = open_memstream(&str, &str_size);

    ofl_action_type_print(stream, type);
    fclose(stream);
    return str;
}

void
ofl_action_type_print(FILE *stream, uint16_t type) {
    switch (type) {
        case OFPAT_OUTPUT: {   fprintf(stream, "out"); return; }
        case OFPAT_SET_FIELD: {   fprintf(stream, "set_field"); return; }
        case OFPAT_COPY_TTL_OUT: {   fprintf(stream, "ttl_out"); return; }
        case OFPAT_COPY_TTL_IN: {    fprintf(stream, "ttl_in"); return; }
        case OFPAT_SET_MPLS_TTL: {   fprintf(stream, "mpls_ttl"); return; }
        case OFPAT_DEC_MPLS_TTL: {   fprintf(stream, "mpls_dec"); return; }
        case OFPAT_PUSH_VLAN: {      fprintf(stream, "vlan_psh"); return; }
        case OFPAT_POP_VLAN: {       fprintf(stream, "vlan_pop"); return; }
        case OFPAT_PUSH_MPLS: {      fprintf(stream, "mpls_psh"); return; }
        case OFPAT_POP_MPLS: {       fprintf(stream, "mpls_pop"); return; }
        case OFPAT_SET_QUEUE: {      fprintf(stream, "queue"); return; }
        case OFPAT_GROUP: {          fprintf(stream, "group"); return; }
        case OFPAT_PUSH_PBB:  {      fprintf(stream, "pbb_psh"); return; }
        case OFPAT_POP_PBB:   {      fprintf(stream, "pbb_pop"); return; }
        case OFPAT_SET_NW_TTL: {     fprintf(stream, "nw_ttl"); return; }
        case OFPAT_DEC_NW_TTL: {     fprintf(stream, "nw_dec"); return; }
        case OFPAT_EXPERIMENTER: {   fprintf(stream, "exp"); return; }
        default: {                   fprintf(stream, "?(%u)", type); return; }
    }
}

char *
ofl_oxm_type_to_string(uint16_t type) {
    char *str;
    size_t str_size;
    FILE *stream = open_memstream(&str, &str_size);

    ofl_oxm_type_print(stream, type);
    fclose(stream);
    return str;
}

void
ofl_oxm_type_print(FILE *stream, uint32_t type){
    switch(type){
    case OXM_OF_IN_PORT:            {fprintf(stream, "in_port"); return; }
    case OXM_OF_IN_PHY_PORT:        {fprintf(stream, "in_phy_port"); return; }
    case OXM_OF_METADATA:           {fprintf(stream, "metadata"); return; }
    case OXM_OF_ETH_DST:            {fprintf(stream, "eth_dst"); return; }
    case OXM_OF_ETH_SRC:            {fprintf(stream, "eth_src"); return; }
    case OXM_OF_ETH_TYPE:           {fprintf(stream, "eth_type"); return; }
    case OXM_OF_VLAN_VID:           {fprintf(stream, "vlan_vid"); return; }
    case OXM_OF_VLAN_PCP:           {fprintf(stream, "vlan_pcp"); return; }
    case OXM_OF_IP_DSCP:            {fprintf(stream, "ip_dscp"); return; }
    case OXM_OF_IP_ECN:             {fprintf(stream, "ip_ecn"); return; }
    case OXM_OF_IP_PROTO:           {fprintf(stream, "ip_proto"); return; }
    case OXM_OF_IPV4_SRC:           {fprintf(stream, "ipv4_src"); return; }
    case OXM_OF_IPV4_DST:           {fprintf(stream, "ipv4_dst"); return; }
    case OXM_OF_TCP_SRC:            {fprintf(stream, "tcp_src"); return; }
    case OXM_OF_TCP_DST:            {fprintf(stream, "tcp_dst"); return; }
    case OXM_OF_UDP_SRC:            {fprintf(stream, "udp_src"); return; }
    case OXM_OF_UDP_DST:            {fprintf(stream, "udp_dst"); return; }
    case OXM_OF_SCTP_SRC:           {fprintf(stream, "sctp_src"); return; }
    case OXM_OF_SCTP_DST:           {fprintf(stream, "udp_dst"); return; }
    case OXM_OF_ICMPV4_CODE:        {fprintf(stream, "icmpv4_code"); return; }
    case OXM_OF_ICMPV4_TYPE:        {fprintf(stream, "icmpv4_type"); return; }
    case OXM_OF_ARP_OP:             {fprintf(stream, "arp_op"); return; }
    case OXM_OF_ARP_SPA:            {fprintf(stream, "arp_spa"); return; }
    case OXM_OF_ARP_TPA:            {fprintf(stream, "arp_tpa"); return; }
    case OXM_OF_ARP_SHA:            {fprintf(stream, "arp_sha"); return; }
    case OXM_OF_ARP_THA:            {fprintf(stream, "arp_tha"); return; }
    case OXM_OF_IPV6_SRC:           {fprintf(stream, "ipv6_src"); return; }
    case OXM_OF_IPV6_DST:           {fprintf(stream, "ipv6_dst"); return; }
    case OXM_OF_IPV6_FLABEL:        {fprintf(stream, "ipv6_flabel"); return; }
    case OXM_OF_ICMPV6_TYPE:        {fprintf(stream, "icmpv6_type"); return; }
    case OXM_OF_ICMPV6_CODE:        {fprintf(stream, "icmpv6_code"); return; }
    case OXM_OF_IPV6_ND_TARGET:     {fprintf(stream, "ipv6_nd_target"); return; }
    case OXM_OF_IPV6_ND_SLL:        {fprintf(stream, "ipv6_nd_sll"); return; }
    case OXM_OF_IPV6_ND_TLL:        {fprintf(stream, "ipv6_nd_tll"); return; }
    case OXM_OF_MPLS_LABEL:         {fprintf(stream, "mpls_label"); return; }
    case OXM_OF_MPLS_TC:            {fprintf(stream, "mpls_tc"); return; }
    case OXM_OF_MPLS_BOS:           {fprintf(stream, "mpls_bos"); return; }
    case OXM_OF_PBB_ISID:           {fprintf(stream, "pbb_isid"); return; }
    case OXM_OF_TUNNEL_ID:          {fprintf(stream, "tunnel_id"); return; }
    case OXM_OF_IPV6_EXTHDR:        {fprintf(stream, "ipv6_exthdr"); return; }
    default: {                       fprintf(stream, "?(%d)", type); return; }
    }


}


char *
ofl_instruction_type_to_string(uint16_t type) {
    char *str;
    size_t str_size;
    FILE *stream = open_memstream(&str, &str_size);

    ofl_instruction_type_print(stream, type);
    fclose(stream);
    return str;
}

void
ofl_instruction_type_print(FILE *stream, uint16_t type) {
    switch (type) {
        case OFPIT_GOTO_TABLE: {    fprintf(stream, "goto"); return; }
        case OFPIT_WRITE_METADATA: { fprintf(stream, "meta"); return; }
        case OFPIT_WRITE_ACTIONS: {  fprintf(stream, "write"); return; }
        case OFPIT_APPLY_ACTIONS: {  fprintf(stream, "apply"); return; }
        case OFPIT_CLEAR_ACTIONS: {  fprintf(stream, "clear"); return; }
        case OFPIT_METER:         {  fprintf(stream, "meter"); return; }
        case OFPIT_EXPERIMENTER: {   fprintf(stream, "exp"); return; }
        default: {                   fprintf(stream, "?(%u)", type); return; }
    }
}


char *
ofl_queue_prop_type_to_string(uint16_t type) {
    char *str;
    size_t str_size;
    FILE *stream = open_memstream(&str, &str_size);

    ofl_queue_prop_type_print(stream, type);
    fclose(stream);
    return str;
}

void
ofl_queue_prop_type_print(FILE *stream, uint16_t type) {
    switch (type) {
        case (OFPQT_MIN_RATE): { fprintf(stream, "minrate"); return; }
        default: {               fprintf(stream, "?(%u)", type); return; }
    }
}



char *
ofl_error_type_to_string(uint16_t type) {
    char *str;
    size_t str_size;
    FILE *stream = open_memstream(&str, &str_size);

    ofl_error_type_print(stream, type);
    fclose(stream);
    return str;
}

void
ofl_error_type_print(FILE *stream, uint16_t type) {
    switch (type) {
        case (OFPET_HELLO_FAILED): {         fprintf(stream, "HELLO_FAILED"); return; }
        case (OFPET_BAD_REQUEST): {          fprintf(stream, "BAD_REQUEST"); return; }
        case (OFPET_BAD_ACTION): {           fprintf(stream, "BAD_ACTION"); return; }
        case (OFPET_BAD_INSTRUCTION): {      fprintf(stream, "BAD_INSTRUCTION"); return; }
        case (OFPET_BAD_MATCH): {            fprintf(stream, "BAD_MATCH"); return; }
        case (OFPET_FLOW_MOD_FAILED): {      fprintf(stream, "FLOW_MOD_FAILED"); return; }
        case (OFPET_GROUP_MOD_FAILED): {     fprintf(stream, "GROUP_MOD_FAILED"); return; }
        case (OFPET_PORT_MOD_FAILED): {      fprintf(stream, "PORT_MOD_FAILED"); return; }
        case (OFPET_TABLE_MOD_FAILED): {     fprintf(stream, "TABLE_MOD_FAILED"); return; }
        case (OFPET_QUEUE_OP_FAILED): {      fprintf(stream, "QUEUE_OP_FAILED"); return; }
        case (OFPET_SWITCH_CONFIG_FAILED): { fprintf(stream, "SWITCH_CONFIG_FAILED"); return; }
        default: {                           fprintf(stream, "?(%u)", type); return; }
    }
}



char *
ofl_error_code_to_string(uint16_t type, uint16_t code) {
    char *str;
    size_t str_size;
    FILE *stream = open_memstream(&str, &str_size);

    ofl_error_code_print(stream, type, code);
    fclose(stream);
    return str;
}

void
ofl_error_code_print(FILE *stream, uint16_t type, uint16_t code) {
    switch (type) {
        case (OFPET_HELLO_FAILED): {
            switch (code) {
                case (OFPHFC_INCOMPATIBLE) : { fprintf(stream, "INCOMPATIBLE"); return; }
                case (OFPHFC_EPERM) :        { fprintf(stream, "EPERM"); return; }
            }
            break;
        }
        case (OFPET_BAD_REQUEST): {
            switch (code) {
                case (OFPBRC_BAD_VERSION) :      { fprintf(stream, "BAD_VERSION"); return; }
                case (OFPBRC_BAD_TYPE) :         { fprintf(stream, "BAD_TYPE"); return; }
                case (OFPBRC_BAD_MULTIPART) :    { fprintf(stream, "OFPBRC_BAD_MULTIPART"); return; }
                case (OFPBRC_BAD_EXPERIMENTER) : { fprintf(stream, "BAD_EXPERIMENTER"); return; }
                case (OFPBRC_EPERM) :            { fprintf(stream, "EPERM"); return; }
                case (OFPBRC_BAD_LEN) :          { fprintf(stream, "BAD_LEN"); return; }
                case (OFPBRC_BUFFER_EMPTY) :     { fprintf(stream, "BUFFER_EMPTY"); return; }
                case (OFPBRC_BUFFER_UNKNOWN) :   { fprintf(stream, "BUFFER_UNKNOWN"); return; }
                case (OFPBRC_BAD_TABLE_ID) :     { fprintf(stream, "BAD_TABLE_ID"); return; }
            }
            break;
        }
        case (OFPET_BAD_ACTION): {
            switch (code) {
                case (OFPBAC_BAD_TYPE) :              { fprintf(stream, "BAD_TYPE"); return; }
                case (OFPBAC_BAD_LEN) :               { fprintf(stream, "BAD_LEN"); return; }
                case (OFPBAC_BAD_EXPERIMENTER) :      { fprintf(stream, "BAD_EXPERIMENTER"); return; }
                case (OFPBAC_BAD_OUT_PORT) :          { fprintf(stream, "BAD_OUT_PORT"); return; }
                case (OFPBAC_BAD_ARGUMENT) :          { fprintf(stream, "BAD_ARGUMENT"); return; }
                case (OFPBAC_EPERM) :                 { fprintf(stream, "EPERM"); return; }
                case (OFPBAC_TOO_MANY) :              { fprintf(stream, "TOO_MANY"); return; }
                case (OFPBAC_BAD_QUEUE) :             { fprintf(stream, "BAD_QUEUE"); return; }
                case (OFPBAC_BAD_OUT_GROUP) :         { fprintf(stream, "BAD_OUT_GROUP"); return; }
                case (OFPBAC_UNSUPPORTED_ORDER) :     { fprintf(stream, "UNSUPPORTED_ORDER"); return; }
                case (OFPBAC_BAD_TAG) :               { fprintf(stream, "BAD_TAG"); return; }
                case (OFPBAC_MATCH_INCONSISTENT):     { fprintf(stream, "MATCH_INCONSISTENT"); return;}
                case (OFPBAC_BAD_SET_TYPE):           { fprintf(stream, "BAD_SET_TYPE"); return;}
                case (OFPBAC_BAD_SET_LEN):            { fprintf(stream, "BAD_SET_LEN"); return;}
                case (OFPBAC_BAD_SET_ARGUMENT):       { fprintf(stream, "BAD_SET_ARGUMENT"); return;}
            }
            break;
        }
        case (OFPET_BAD_INSTRUCTION): {
            switch (code) {
                case (OFPBIC_UNKNOWN_INST) :        { fprintf(stream, "UNKNOWN_INST"); return; }
                case (OFPBIC_BAD_TABLE_ID) :        { fprintf(stream, "BAD_TABLE_ID"); return; }
                case (OFPBIC_UNSUP_METADATA) :      { fprintf(stream, "UNSUP_METADATA"); return; }
                case (OFPBIC_UNSUP_METADATA_MASK) : { fprintf(stream, "UNSUP_METADATA_MASK"); return; }
            }
            break;
        }
        case (OFPET_BAD_MATCH): {
            switch (code) {
                case (OFPBMC_BAD_TYPE) :         { fprintf(stream, "BAD_TYPE"); return; }
                case (OFPBMC_BAD_LEN) :          { fprintf(stream, "BAD_LEN"); return; }
                case (OFPBMC_BAD_TAG) :          { fprintf(stream, "BAD_TAG"); return; }
                case (OFPBMC_BAD_DL_ADDR_MASK) : { fprintf(stream, "BAD_DL_ADDR_MASK"); return; }
                case (OFPBMC_BAD_NW_ADDR_MASK) : { fprintf(stream, "BAD_NW_ADDR_MASK"); return; }
                case (OFPBMC_BAD_WILDCARDS) :    { fprintf(stream, "BAD_WILDCARDS"); return; }
                case (OFPBMC_BAD_FIELD) :        { fprintf(stream, "BAD_FIELD"); return; }
                case (OFPBMC_BAD_VALUE) :        { fprintf(stream, "BAD_VALUE"); return; }
                case (OFPBMC_BAD_MASK) :         { fprintf(stream, "BAD_MASK"); return; }
                case (OFPBMC_BAD_PREREQ) :       { fprintf(stream, "BAD_PREREQ"); return; }
                case (OFPBMC_DUP_FIELD) :        { fprintf(stream, "DUP_FIELD"); return; }
                case (OFPBMC_EPERM) :            { fprintf(stream, "PERMISSION ERROR"); return; }
            }
            break;
        }
        case (OFPET_FLOW_MOD_FAILED): {
            switch (code) {
                case (OFPFMFC_UNKNOWN) :      { fprintf(stream, "UNKNOWN"); return; }
                case (OFPFMFC_TABLE_FULL) :   { fprintf(stream, "TABLE_FULL"); return; }
                case (OFPFMFC_BAD_TABLE_ID) : { fprintf(stream, "BAD_TABLE_ID"); return; }
                case (OFPFMFC_OVERLAP) :      { fprintf(stream, "OVERLAP"); return; }
                case (OFPFMFC_EPERM) :        { fprintf(stream, "EPERM"); return; }
                case (OFPFMFC_BAD_TIMEOUT) :  { fprintf(stream, "BAD_TIMEOUT"); return; }
                case (OFPFMFC_BAD_COMMAND) :  { fprintf(stream, "BAD_COMMAND"); return; }
            }
            break;
        }
        case (OFPET_GROUP_MOD_FAILED): {
            switch (code) {
                case (OFPGMFC_GROUP_EXISTS) :         { fprintf(stream, "GROUP_EXISTS"); return; }
                case (OFPGMFC_INVALID_GROUP) :        { fprintf(stream, "INVALID_GROUP"); return; }
                case (OFPGMFC_OUT_OF_BUCKETS) :       { fprintf(stream, "OUT_OF_BUCKETS"); return; }
                case (OFPGMFC_CHAINING_UNSUPPORTED) : { fprintf(stream, "CHAINING_UNSUPPORTED"); return; }
                case (OFPGMFC_WATCH_UNSUPPORTED) :    { fprintf(stream, "UNSUPPORTED"); return; }
                case (OFPGMFC_LOOP) :                 { fprintf(stream, "LOOP"); return; }
                case (OFPGMFC_UNKNOWN_GROUP) :        { fprintf(stream, "UNKNOWN_GROUP"); return; }
            }
            break;
        }
        case (OFPET_PORT_MOD_FAILED): {
            switch (code) {
                case (OFPPMFC_BAD_PORT) :      { fprintf(stream, "BAD_PORT"); return; }
                case (OFPPMFC_BAD_HW_ADDR) :   { fprintf(stream, "BAD_HW_ADDR"); return; }
                case (OFPPMFC_BAD_CONFIG) :    { fprintf(stream, "BAD_CONFIG"); return; }
                case (OFPPMFC_BAD_ADVERTISE) : { fprintf(stream, "BAD_ADVERTISE"); return; }
            }
            break;
        }
        case (OFPET_TABLE_MOD_FAILED): {
            switch (code) {
                case (OFPTMFC_BAD_TABLE) :     { fprintf(stream, "BAD_TABLE"); return; }
                case (OFPTMFC_BAD_CONFIG) :    { fprintf(stream, "BAD_CONFIG"); return; }
            }
            break;
        }
        case (OFPET_QUEUE_OP_FAILED): {
            switch (code) {
                case (OFPQOFC_BAD_PORT) :  { fprintf(stream, "BAD_PORT"); return; }
                case (OFPQOFC_BAD_QUEUE) : { fprintf(stream, "BAD_QUEUE"); return; }
                case (OFPQOFC_EPERM) :     { fprintf(stream, "EPERM"); return; }
            }
            break;
        }
        case (OFPET_SWITCH_CONFIG_FAILED): {
            switch (code) {
                case (OFPSCFC_BAD_FLAGS) : { fprintf(stream, "BAD_FLAGS"); return; }
                case (OFPSCFC_BAD_LEN) :   { fprintf(stream, "BAD_LEN"); return; }
            }
            break;
        }
    }
    fprintf(stream, "?(%u)", type);
}



char *
ofl_message_type_to_string(uint16_t type) {
    char *str;
    size_t str_size;
    FILE *stream = open_memstream(&str, &str_size);

    ofl_message_type_print(stream, type);
    fclose(stream);
    return str;
}

void
ofl_message_type_print(FILE *stream, uint16_t type) {
    switch (type) {
        case OFPT_HELLO: {                    fprintf(stream, "hello"); return; }
        case OFPT_ERROR: {                    fprintf(stream, "error"); return; }
        case OFPT_ECHO_REQUEST: {             fprintf(stream, "echo_req"); return; }
        case OFPT_ECHO_REPLY: {               fprintf(stream, "echo_repl"); return; }
        case OFPT_EXPERIMENTER: {             fprintf(stream, "exp"); return; }
        case OFPT_FEATURES_REQUEST: {         fprintf(stream, "feat_req"); return; }
        case OFPT_FEATURES_REPLY: {           fprintf(stream, "feat_repl"); return; }
        case OFPT_GET_CONFIG_REQUEST: {       fprintf(stream, "conf_req"); return; }
        case OFPT_GET_CONFIG_REPLY: {         fprintf(stream, "conf_repl"); return; }
        case OFPT_SET_CONFIG: {               fprintf(stream, "set_conf"); return; }
        case OFPT_PACKET_IN: {                fprintf(stream, "pkt_in"); return; }
        case OFPT_FLOW_REMOVED: {             fprintf(stream, "flow_rem"); return; }
        case OFPT_PORT_STATUS: {              fprintf(stream, "port_stat"); return; }
        case OFPT_PACKET_OUT: {               fprintf(stream, "pkt_out"); return; }
        case OFPT_FLOW_MOD: {                 fprintf(stream, "flow_mod"); return; }
        case OFPT_GROUP_MOD: {                fprintf(stream, "grp_mod"); return; }
        case OFPT_PORT_MOD: {                 fprintf(stream, "port_mod"); return; }
        case OFPT_TABLE_MOD: {                fprintf(stream, "tab_mod"); return; }
        case OFPT_MULTIPART_REQUEST: {            fprintf(stream, "stat_req"); return; }
        case OFPT_MULTIPART_REPLY: {              fprintf(stream, "stat_repl"); return; }
        case OFPT_BARRIER_REQUEST: {          fprintf(stream, "barr_req"); return; }
        case OFPT_BARRIER_REPLY: {            fprintf(stream, "barr_repl"); return; }
        case OFPT_QUEUE_GET_CONFIG_REQUEST: { fprintf(stream, "q_cnf_req"); return; }
        case OFPT_QUEUE_GET_CONFIG_REPLY:   { fprintf(stream, "q_cnf_repl"); return; }
		case OFPT_GET_ASYNC_REQUEST:        { fprintf(stream, "get_async_req"); return;}
		case OFPT_GET_ASYNC_REPLY:          { fprintf(stream, "get_async_rep"); return;}
		case OFPT_SET_ASYNC:                { fprintf(stream, "set_async"); return;}
		case OFPT_METER_MOD:				{ fprintf(stream, "meter_mod"); return;}
		case OFPT_ROLE_REQUEST:             { fprintf(stream, "role_request"); return;}
		case OFPT_ROLE_REPLY:               { fprintf(stream, "role_reply"); return;}
		default: {                            fprintf(stream, "?(%u)", type); return; }
    }
}



char *
ofl_buffer_to_string(uint32_t buffer) {
    char *str;
    size_t str_size;
    FILE *stream = open_memstream(&str, &str_size);

    ofl_buffer_print(stream, buffer);
    fclose(stream);
    return str;
}

void
ofl_buffer_print(FILE *stream, uint32_t buffer) {
    switch (buffer) {
        case (0xffffffff): { fprintf(stream, "none"); return; }
        default: {           fprintf(stream, "%u", buffer); return; }
    }
}



char *
ofl_packet_in_reason_to_string(uint8_t reason) {
    char *str;
    size_t str_size;
    FILE *stream = open_memstream(&str, &str_size);

    ofl_packet_in_reason_print(stream, reason);
    fclose(stream);
    return str;
}

void
ofl_packet_in_reason_print(FILE *stream, uint8_t reason) {
    switch (reason) {
        case (OFPR_NO_MATCH): { fprintf(stream, "no_match"); return; }
        case (OFPR_ACTION): {   fprintf(stream, "action"); return; }
        default: {              fprintf(stream, "?(%u)", reason); return; }
    }
}



char *
ofl_flow_removed_reason_to_string(uint8_t reason) {
    char *str;
    size_t str_size;
    FILE *stream = open_memstream(&str, &str_size);

    ofl_flow_removed_reason_print(stream, reason);
    fclose(stream);
    return str;
}

void
ofl_flow_removed_reason_print(FILE *stream, uint8_t reason) {
    switch(reason) {
        case (OFPRR_IDLE_TIMEOUT): { fprintf(stream, "idle"); return; }
        case (OFPRR_HARD_TIMEOUT): { fprintf(stream, "hard"); return; }
        case (OFPRR_DELETE):       { fprintf(stream, "del"); return; }
        case (OFPRR_GROUP_DELETE): { fprintf(stream, "group"); return; }
        case (OFPRR_METER_DELETE): { fprintf(stream, "meter"); return; }
        default:                   { fprintf(stream, "?(%u)", reason); return; }
    }
}



char *
ofl_port_status_reason_to_string(uint8_t reason) {
    char *str;
    size_t str_size;
    FILE *stream = open_memstream(&str, &str_size);

    ofl_port_status_reason_print(stream, reason);
    fclose(stream);
    return str;
}

void
ofl_port_status_reason_print(FILE *stream, uint8_t reason) {
    switch (reason) {
        case (OFPPR_ADD):  {   fprintf(stream, "add"); return; }
        case (OFPPR_DELETE): { fprintf(stream, "del"); return; }
        case (OFPPR_MODIFY): { fprintf(stream, "mod"); return; }
        default: {             fprintf(stream, "?(%u)", reason); return; }
    }
}



char *
ofl_flow_mod_command_to_string(uint8_t command) {
    char *str;
    size_t str_size;
    FILE *stream = open_memstream(&str, &str_size);

    ofl_flow_mod_command_print(stream, command);
    fclose(stream);
    return str;
}

void
ofl_flow_mod_command_print(FILE *stream, uint8_t command) {
    switch (command) {
        case (OFPFC_ADD):  {           fprintf(stream, "add"); return; }
        case (OFPFC_MODIFY):  {        fprintf(stream, "mod"); return; }
        case (OFPFC_MODIFY_STRICT):  { fprintf(stream, "mods"); return; }
        case (OFPFC_DELETE):       {   fprintf(stream, "del"); return; }
        case (OFPFC_DELETE_STRICT):  { fprintf(stream, "dels"); return; }
        default:  {                    fprintf(stream, "?(%u)", command); return; }
    }
}



char *
ofl_group_mod_command_to_string(uint16_t command) {
    char *str;
    size_t str_size;
    FILE *stream = open_memstream(&str, &str_size);

    ofl_group_mod_command_print(stream, command);
    fclose(stream);
    return str;
}

void
ofl_group_mod_command_print(FILE *stream, uint16_t command) {
    switch(command) {
        case (OFPGC_ADD): {    fprintf(stream, "add"); return; }
        case (OFPGC_MODIFY): { fprintf(stream, "mod"); return; }
        case (OFPGC_DELETE): { fprintf(stream, "del"); return; }
        default: {             fprintf(stream, "?(%u)", command); return; }
    }
}

char *
ofl_meter_mod_command_to_string(uint16_t command) {
    char *str;
    size_t str_size;
    FILE *stream = open_memstream(&str, &str_size);

    ofl_meter_mod_command_print(stream, command);
    fclose(stream);
    return str;
}

void
ofl_meter_mod_command_print(FILE *stream, uint16_t command){
	switch(command){
		case (OFPMC_ADD): {    fprintf(stream, "add"); return; }
		case (OFPMC_MODIFY): { fprintf(stream, "mod"); return; }
		case (OFPMC_DELETE): { fprintf(stream, "del"); return; }
		default: { fprintf(stream, "?(%u)", command); return;}
	}
}

char *
ofl_meter_band_type_to_string(uint16_t type) {
    char *str;
    size_t str_size;
    FILE *stream = open_memstream(&str, &str_size);

    ofl_meter_band_type_print(stream, type);
    fclose(stream);
    return str;
}

void
ofl_meter_band_type_print(FILE *stream, uint16_t type) {
    switch (type) {
        case OFPMBT_DROP:        {    fprintf(stream, "drop"); return; }
        case OFPMBT_DSCP_REMARK: {    fprintf(stream, "dscp_remark"); return; }
        case OFPMBT_EXPERIMENTER: {    fprintf(stream, "exp"); return; }
        default: {                   fprintf(stream, "?(%u)", type); return; }
    }
}


char *
ofl_group_type_to_string(uint8_t type) {
    char *str;
    size_t str_size;
    FILE *stream = open_memstream(&str, &str_size);

    ofl_group_type_print(stream, type);
    fclose(stream);
    return str;
}

void
ofl_group_type_print(FILE *stream, uint8_t type) {
    switch(type) {
        case (OFPGT_ALL):      { fprintf(stream, "all"); return; }
        case (OFPGT_SELECT):   { fprintf(stream, "sel"); return; }
        case (OFPGT_INDIRECT): { fprintf(stream, "ind"); return; }
        case (OFPGT_FF):       { fprintf(stream, "ff"); return; }
        default: {               fprintf(stream, "?(%u)", type); return; }
    }
}

char *
ofl_stats_type_to_string(uint16_t type) {
    char *str;
    size_t str_size;
    FILE *stream = open_memstream(&str, &str_size);
    ofl_stats_type_print(stream, type);
    fclose(stream);
    return str;
}

void
ofl_stats_type_print(FILE *stream, uint16_t type) {
    switch (type) {
        case (OFPMP_DESC):          { fprintf(stream, "desc"); return; }
        case (OFPMP_FLOW):          { fprintf(stream, "flow"); return; }
        case (OFPMP_AGGREGATE):     { fprintf(stream, "aggr"); return; }
        case (OFPMP_TABLE):         { fprintf(stream, "table"); return; }
        case (OFPMP_TABLE_FEATURES):{ fprintf(stream, "table-features"); return; }
        case (OFPMP_PORT_STATS):    { fprintf(stream, "port"); return; }
        case (OFPMP_QUEUE):         { fprintf(stream, "queue"); return; }
        case (OFPMP_GROUP):         { fprintf(stream, "grp"); return; }
        case (OFPMP_GROUP_FEATURES):{ fprintf(stream, "grp_features"); return; }
        case (OFPMP_GROUP_DESC):    { fprintf(stream, "gdesc"); return; }
        case (OFPMP_METER):         { fprintf(stream, "mstats"); return; }
        case (OFPMP_METER_CONFIG):  { fprintf(stream, "mconf"); return; }
        case (OFPMP_METER_FEATURES):{ fprintf(stream, "mfeat"); return; }
        case (OFPMP_PORT_DESC):     { fprintf(stream, "port-desc"); return; }
        case (OFPMP_EXPERIMENTER):  { fprintf(stream, "exp"); return; }
        default: {                    fprintf(stream, "?(%u)", type); return; }
    }
}

void
ofl_properties_type_print(FILE *stream, uint16_t type){
    switch(type){
        case (OFPTFPT_INSTRUCTIONS):        { fprintf(stream, "instructions"); return; }
        case (OFPTFPT_INSTRUCTIONS_MISS):   { fprintf(stream, "instructions_miss"); return; }
        case (OFPTFPT_NEXT_TABLES):         { fprintf(stream, "next_tables"); return; }
        case (OFPTFPT_NEXT_TABLES_MISS):    { fprintf(stream, "next_tables_miss"); return; }
        case (OFPTFPT_WRITE_ACTIONS):       { fprintf(stream, "write_actions"); return; }
        case (OFPTFPT_WRITE_ACTIONS_MISS):  { fprintf(stream, "write_actions_miss"); return; }
        case (OFPTFPT_APPLY_ACTIONS):       { fprintf(stream, "apply_actions"); return; }
        case (OFPTFPT_APPLY_ACTIONS_MISS):  { fprintf(stream, "apply_actions_miss"); return; }
        case (OFPTFPT_MATCH):               { fprintf(stream, "oxms"); return; }
        case (OFPTFPT_WILDCARDS):           { fprintf(stream, "wildcards"); return; }
        case (OFPTFPT_WRITE_SETFIELD):     { fprintf(stream, "write_setfield"); return; }
        case (OFPTFPT_WRITE_SETFIELD_MISS):{ fprintf(stream, "write_setfield_miss"); return; }
        case (OFPTFPT_APPLY_SETFIELD):     { fprintf(stream, "apply_setfield"); return; }
        case (OFPTFPT_APPLY_SETFIELD_MISS):{ fprintf(stream, "apply_setfield_miss"); return; }
        case (OFPTFPT_EXPERIMENTER):        { fprintf(stream, "experimenter"); return; }
        case (OFPTFPT_EXPERIMENTER_MISS):   { fprintf(stream, "experimenter_miss"); return; }
        default: {                            fprintf(stream, "?(%u)", type); return; }
    }
}


void
ofl_async_packet_in(FILE *stream, uint32_t packet_in_mask){
    bool e = false;

    fprintf(stream, "packet_in(" );
    if(packet_in_mask &  (1 << 0)){
       fprintf(stream, "no_match");
       e = true;
    }
    if(packet_in_mask & ((1 << 1))){
        if(e)
            fprintf(stream,", ");
        fprintf(stream, "action");
        e = true;
    }
    if(packet_in_mask & ((1 << 2))){
        if(e)
            fprintf(stream,", ");
        fprintf(stream, "invalid_ttl");
        e = true;
    }
    if (!e)
        fprintf(stream, "none");
    fprintf(stream, ")" );
}

void
ofl_async_port_status(FILE *stream, uint32_t port_status_mask){
    bool e = false;

    fprintf(stream, "port_status(" );
    if(port_status_mask&  (1 << 0)){
        fprintf(stream, "add");
        e = true;
    }
    if(port_status_mask & ((1 << 1))){
        if(e)
            fprintf(stream,", ");
        fprintf(stream, "delete");
        e = true;
    }
    if(port_status_mask & ((1 << 2))){
        if(e)
            fprintf(stream,", ");
        fprintf(stream, "modify");
        e = true;
    }
    if (!e)
        fprintf(stream, "none");
     fprintf(stream, ")" );
}

void
ofl_async_flow_removed(FILE *stream, uint32_t flow_rem_mask){
    bool e = false;

    fprintf(stream, "flow_removed(" );
    if(flow_rem_mask &  (1 << 0)){
        fprintf(stream, "idle_timeout");
        e = true;
    }
    if(flow_rem_mask & ((1 << 1))){
        if(e)
            fprintf(stream,", ");
        fprintf(stream, "hard_timeout");
        e = true;
    }
    if(flow_rem_mask & ((1 << 2))){
        if(e)
            fprintf(stream,", ");
        fprintf(stream, "delete");
        e = true;
    }
    if(flow_rem_mask & ((1 << 3))){
        if(e)
            fprintf(stream,", ");
        fprintf(stream, "group delete");
        e = true;
     }
    if(flow_rem_mask & ((1 << 4))){
        if(e)
            fprintf(stream,", ");
        fprintf(stream, "meter delete");
        e = true;
    }
    if (!e)
        fprintf(stream, "none");

    fprintf(stream, ")" );
}

char *
ofl_hex_to_string(uint8_t *buf, size_t buf_size) {
    char *str;
    size_t str_size;
    FILE *stream = open_memstream(&str, &str_size);
    ofl_hex_print(stream, buf, buf_size);
    fclose(stream);
    return str;
}

void
ofl_hex_print(FILE *stream, uint8_t *buf, size_t buf_size) {
    size_t i;
    size_t lines = 0;

    for (i=0; i < buf_size; i++) {
        if (i % 16 == 0) {
            if (lines > 0) {
                fprintf(stream, "\n");
            }
            lines++;
            fprintf(stream, "%04zu   %02"PRIx8"", i, buf[i]);
        } else if ( i % 8 == 0) {
            fprintf(stream, "  %02"PRIx8"", buf[i]);
        } else {
            fprintf(stream, " %02"PRIx8"", buf[i]);
        }
    }
}<|MERGE_RESOLUTION|>--- conflicted
+++ resolved
@@ -1,5 +1,5 @@
 /* Copyright (c) 2011, TrafficLab, Ericsson Research, Hungary
- * Copyright (c) 2012, CPqD, Brazil
+ * Copyright (c) 2012, CPqD, Brazil 
  * All rights reserved.
  *
  * Redistribution and use in source and binary forms, with or without
@@ -81,7 +81,6 @@
 void
 ofl_ipv6_ext_hdr_print(FILE *stream, uint16_t ext_hdr) {
 
-<<<<<<< HEAD
 	if (ext_hdr != 0) fprintf(stream, "|");
     if (ext_hdr & OFPIEH_NONEXT) {   fprintf(stream, "no_next|"); }
     if (ext_hdr & OFPIEH_ESP) {      fprintf(stream, "esp|"); }
@@ -92,17 +91,6 @@
     if (ext_hdr & OFPIEH_HOP) {      fprintf(stream, "hop|"); }
     if (ext_hdr & OFPIEH_UNREP) {    fprintf(stream, "unreq|"); }
     if (ext_hdr & OFPIEH_UNSEQ) {    fprintf(stream, "unseq|"); }
-=======
-    if (ext_hdr & OFPIEH_NONEXT) {   fprintf(stream, "no_next\\"); }
-    if (ext_hdr & OFPIEH_ESP) {      fprintf(stream, "esp\\"); }
-    if (ext_hdr & OFPIEH_AUTH) {     fprintf(stream, "auth\\"); }
-    if (ext_hdr & OFPIEH_DEST) {     fprintf(stream, "dest\\"); }
-    if (ext_hdr & OFPIEH_FRAG) {     fprintf(stream, "frag\\"); }
-    if (ext_hdr & OFPIEH_ROUTER){    fprintf(stream, "router\\"); }
-    if (ext_hdr & OFPIEH_HOP) {      fprintf(stream, "hop\\"); }
-    if (ext_hdr & OFPIEH_UNREP) {    fprintf(stream, "unreq\\"); }
-    if (ext_hdr & OFPIEH_UNSEQ) {    fprintf(stream, "unseq\\"); }
->>>>>>> 9cfa611c
 }
 
 char *
@@ -279,7 +267,7 @@
     case OXM_OF_PBB_ISID:           {fprintf(stream, "pbb_isid"); return; }
     case OXM_OF_TUNNEL_ID:          {fprintf(stream, "tunnel_id"); return; }
     case OXM_OF_IPV6_EXTHDR:        {fprintf(stream, "ipv6_exthdr"); return; }
-    default: {                       fprintf(stream, "?(%d)", type); return; }
+    default: {                       fprintf(stream, "?(%d)", type); return; }    
     }
 
 
@@ -547,7 +535,7 @@
 		case OFPT_GET_ASYNC_REQUEST:        { fprintf(stream, "get_async_req"); return;}
 		case OFPT_GET_ASYNC_REPLY:          { fprintf(stream, "get_async_rep"); return;}
 		case OFPT_SET_ASYNC:                { fprintf(stream, "set_async"); return;}
-		case OFPT_METER_MOD:				{ fprintf(stream, "meter_mod"); return;}
+		case OFPT_METER_MOD:				{ fprintf(stream, "meter_mod"); return;}  
 		case OFPT_ROLE_REQUEST:             { fprintf(stream, "role_request"); return;}
 		case OFPT_ROLE_REPLY:               { fprintf(stream, "role_reply"); return;}
 		default: {                            fprintf(stream, "?(%u)", type); return; }
@@ -617,7 +605,7 @@
         case (OFPRR_HARD_TIMEOUT): { fprintf(stream, "hard"); return; }
         case (OFPRR_DELETE):       { fprintf(stream, "del"); return; }
         case (OFPRR_GROUP_DELETE): { fprintf(stream, "group"); return; }
-        case (OFPRR_METER_DELETE): { fprintf(stream, "meter"); return; }
+        case (OFPRR_METER_DELETE): { fprintf(stream, "meter"); return; }        
         default:                   { fprintf(stream, "?(%u)", reason); return; }
     }
 }
@@ -709,8 +697,8 @@
 	switch(command){
 		case (OFPMC_ADD): {    fprintf(stream, "add"); return; }
 		case (OFPMC_MODIFY): { fprintf(stream, "mod"); return; }
-		case (OFPMC_DELETE): { fprintf(stream, "del"); return; }
-		default: { fprintf(stream, "?(%u)", command); return;}
+		case (OFPMC_DELETE): { fprintf(stream, "del"); return; } 
+		default: { fprintf(stream, "?(%u)", command); return;}			
 	}
 }
 
@@ -730,10 +718,10 @@
     switch (type) {
         case OFPMBT_DROP:        {    fprintf(stream, "drop"); return; }
         case OFPMBT_DSCP_REMARK: {    fprintf(stream, "dscp_remark"); return; }
-        case OFPMBT_EXPERIMENTER: {    fprintf(stream, "exp"); return; }
+        case OFPMBT_EXPERIMENTER: {    fprintf(stream, "exp"); return; }  
         default: {                   fprintf(stream, "?(%u)", type); return; }
-    }
-}
+    }              
+}        
 
 
 char *
@@ -784,13 +772,13 @@
         case (OFPMP_METER):         { fprintf(stream, "mstats"); return; }
         case (OFPMP_METER_CONFIG):  { fprintf(stream, "mconf"); return; }
         case (OFPMP_METER_FEATURES):{ fprintf(stream, "mfeat"); return; }
-        case (OFPMP_PORT_DESC):     { fprintf(stream, "port-desc"); return; }
+        case (OFPMP_PORT_DESC):     { fprintf(stream, "port-desc"); return; }   
         case (OFPMP_EXPERIMENTER):  { fprintf(stream, "exp"); return; }
         default: {                    fprintf(stream, "?(%u)", type); return; }
     }
 }
 
-void
+void 
 ofl_properties_type_print(FILE *stream, uint16_t type){
     switch(type){
         case (OFPTFPT_INSTRUCTIONS):        { fprintf(stream, "instructions"); return; }
@@ -809,7 +797,7 @@
         case (OFPTFPT_APPLY_SETFIELD_MISS):{ fprintf(stream, "apply_setfield_miss"); return; }
         case (OFPTFPT_EXPERIMENTER):        { fprintf(stream, "experimenter"); return; }
         case (OFPTFPT_EXPERIMENTER_MISS):   { fprintf(stream, "experimenter_miss"); return; }
-        default: {                            fprintf(stream, "?(%u)", type); return; }
+        default: {                            fprintf(stream, "?(%u)", type); return; }            
     }
 }
 
@@ -821,88 +809,88 @@
     fprintf(stream, "packet_in(" );
     if(packet_in_mask &  (1 << 0)){
        fprintf(stream, "no_match");
-       e = true;
+       e = true; 
     }
     if(packet_in_mask & ((1 << 1))){
         if(e)
             fprintf(stream,", ");
         fprintf(stream, "action");
-        e = true;
+        e = true;  
     }
     if(packet_in_mask & ((1 << 2))){
         if(e)
-            fprintf(stream,", ");
+            fprintf(stream,", ");    
         fprintf(stream, "invalid_ttl");
         e = true;
     }
     if (!e)
-        fprintf(stream, "none");
+        fprintf(stream, "none"); 
     fprintf(stream, ")" );
 }
 
 void
 ofl_async_port_status(FILE *stream, uint32_t port_status_mask){
     bool e = false;
-
+    
     fprintf(stream, "port_status(" );
     if(port_status_mask&  (1 << 0)){
         fprintf(stream, "add");
-        e = true;
-    }
+        e = true;   
+    }    
     if(port_status_mask & ((1 << 1))){
         if(e)
-            fprintf(stream,", ");
+            fprintf(stream,", ");        
+        fprintf(stream, "delete"); 
+        e = true;
+    }               
+    if(port_status_mask & ((1 << 2))){
+        if(e)
+            fprintf(stream,", ");     
+        fprintf(stream, "modify");
+        e = true;
+    }
+    if (!e)
+        fprintf(stream, "none");
+     fprintf(stream, ")" );            
+}
+
+void
+ofl_async_flow_removed(FILE *stream, uint32_t flow_rem_mask){
+    bool e = false;
+    
+    fprintf(stream, "flow_removed(" );    
+    if(flow_rem_mask &  (1 << 0)){
+        fprintf(stream, "idle_timeout");
+        e = true;   
+    }        
+    if(flow_rem_mask & ((1 << 1))){
+        if(e)
+            fprintf(stream,", ");      
+        fprintf(stream, "hard_timeout"); 
+        e = true;           
+    }
+    if(flow_rem_mask & ((1 << 2))){
+        if(e)
+            fprintf(stream,", ");      
         fprintf(stream, "delete");
         e = true;
-    }
-    if(port_status_mask & ((1 << 2))){
-        if(e)
-            fprintf(stream,", ");
-        fprintf(stream, "modify");
-        e = true;
-    }
-    if (!e)
-        fprintf(stream, "none");
-     fprintf(stream, ")" );
-}
-
-void
-ofl_async_flow_removed(FILE *stream, uint32_t flow_rem_mask){
-    bool e = false;
-
-    fprintf(stream, "flow_removed(" );
-    if(flow_rem_mask &  (1 << 0)){
-        fprintf(stream, "idle_timeout");
-        e = true;
-    }
-    if(flow_rem_mask & ((1 << 1))){
-        if(e)
-            fprintf(stream,", ");
-        fprintf(stream, "hard_timeout");
-        e = true;
-    }
-    if(flow_rem_mask & ((1 << 2))){
-        if(e)
-            fprintf(stream,", ");
-        fprintf(stream, "delete");
-        e = true;
-    }
+    }        
     if(flow_rem_mask & ((1 << 3))){
         if(e)
-            fprintf(stream,", ");
+            fprintf(stream,", ");        
         fprintf(stream, "group delete");
         e = true;
-     }
+     }   
     if(flow_rem_mask & ((1 << 4))){
         if(e)
-            fprintf(stream,", ");
-        fprintf(stream, "meter delete");
+            fprintf(stream,", ");       
+        fprintf(stream, "meter delete");        
         e = true;
     }
     if (!e)
-        fprintf(stream, "none");
-
-    fprintf(stream, ")" );
+        fprintf(stream, "none"); 
+
+    fprintf(stream, ")" );          
 }
 
 char *
