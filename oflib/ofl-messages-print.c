--- conflicted
+++ resolved
@@ -822,11 +822,8 @@
         case OFPT_PACKET_IN: { ofl_msg_print_packet_in((struct ofl_msg_packet_in *)msg, stream); return; }
         case OFPT_FLOW_REMOVED: { ofl_msg_print_flow_removed((struct ofl_msg_flow_removed *)msg, stream, exp); return; }
         case OFPT_PORT_STATUS: { ofl_msg_print_port_status((struct ofl_msg_port_status *)msg, stream); return; }
-<<<<<<< HEAD
         case OFPT_TABLE_STATUS: { ofl_msg_print_table_status((struct ofl_msg_table_status *)msg, stream, exp); return; }
-=======
         case OFPT_REQUESTFORWARD: { ofl_msg_print_requestforward((struct ofl_msg_requestforward *)msg, stream, exp); return; }
->>>>>>> 5080c786
 
         /* Controller command messages. */
         case OFPT_PACKET_OUT: { ofl_msg_print_packet_out((struct ofl_msg_packet_out *)msg, stream, exp); return; }
