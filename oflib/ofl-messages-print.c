/* Copyright (c) 2011, TrafficLab, Ericsson Research, Hungary
 * Copyright (c) 2012, CPqD, Brazil
 * All rights reserved.
 *
 * Redistribution and use in source and binary forms, with or without
 * modification, are permitted provided that the following conditions are met:
 *
 *   * Redistributions of source code must retain the above copyright notice,
 *     this list of conditions and the following disclaimer.
 *   * Redistributions in binary form must reproduce the above copyright
 *     notice, this list of conditions and the following disclaimer in the
 *     documentation and/or other materials provided with the distribution.
 *   * Neither the name of the Ericsson Research nor the names of its
 *     contributors may be used to endorse or promote products derived from
 *     this software without specific prior written permission.
 *
 * THIS SOFTWARE IS PROVIDED BY THE COPYRIGHT HOLDERS AND CONTRIBUTORS "AS IS"
 * AND ANY EXPRESS OR IMPLIED WARRANTIES, INCLUDING, BUT NOT LIMITED TO, THE
 * IMPLIED WARRANTIES OF MERCHANTABILITY AND FITNESS FOR A PARTICULAR PURPOSE
 * ARE DISCLAIMED. IN NO EVENT SHALL THE COPYRIGHT HOLDER OR CONTRIBUTORS BE
 * LIABLE FOR ANY DIRECT, INDIRECT, INCIDENTAL, SPECIAL, EXEMPLARY, OR
 * CONSEQUENTIAL DAMAGES (INCLUDING, BUT NOT LIMITED TO, PROCUREMENT OF
 * SUBSTITUTE GOODS OR SERVICES; LOSS OF USE, DATA, OR PROFITS; OR BUSINESS
 * INTERRUPTION) HOWEVER CAUSED AND ON ANY THEORY OF LIABILITY, WHETHER IN
 * CONTRACT, STRICT LIABILITY, OR TORT (INCLUDING NEGLIGENCE OR OTHERWISE)
 * ARISING IN ANY WAY OUT OF THE USE OF THIS SOFTWARE, EVEN IF ADVISED OF THE
 * POSSIBILITY OF SUCH DAMAGE.
 *
 *
 */

#include <stdbool.h>
#include <stdlib.h>
#include <string.h>
#include <stdio.h>
#include <ctype.h>
#include <inttypes.h>

#include "ofl.h"
#include "ofl-actions.h"
#include "ofl-messages.h"
#include "ofl-structs.h"
#include "ofl-print.h"
#include "ofl-log.h"
#include "../include/openflow/openflow.h"



#define ETH_ADDR_FMT                                                    \
    "%02"PRIx8":%02"PRIx8":%02"PRIx8":%02"PRIx8":%02"PRIx8":%02"PRIx8
#define ETH_ADDR_ARGS(ea)                                   \
    (ea)[0], (ea)[1], (ea)[2], (ea)[3], (ea)[4], (ea)[5]


#define LOG_MODULE ofl_msg_d
OFL_LOG_INIT(LOG_MODULE)



static void
ofl_msg_print_error(struct ofl_msg_error *msg, FILE *stream) {
    fprintf(stream, "{type=\"");
    ofl_error_type_print(stream, msg->type);
    fprintf(stream, "\", code=\"");
    ofl_error_code_print(stream, msg->type, msg->code);
    fprintf(stream, "\", dlen=\"%zu\"}", msg->data_length);
}

static void
ofl_msg_print_echo(struct ofl_msg_echo *msg, FILE *stream) {
    fprintf(stream, "{dlen=\"%zu\"}", msg->data_length);
}

static void
ofl_msg_print_experimenter(struct ofl_msg_experimenter *msg, FILE *stream) {
    fprintf(stream, "{id=\"0x%"PRIx32"\"}", msg->experimenter_id);
}

static void
ofl_msg_print_features_reply(struct ofl_msg_features_reply *msg, FILE *stream) {

    fprintf(stream, "{dpid=\"0x%016"PRIx64"\", buffs=\"%u\", tabs=\"%u\", "
                          "aux_id=\"%u\", caps=\"0x%"PRIx32"\"",
                  msg->datapath_id, msg->n_buffers, msg->n_tables,
                  msg->auxiliary_id, msg->capabilities);

    fprintf(stream, "]}");
}

static void
ofl_msg_print_get_config_reply(struct ofl_msg_get_config_reply *msg, FILE *stream) {
    fprintf(stream, "{conf=");
    ofl_structs_config_print(stream, msg->config);
    fprintf(stream, "}");
}


static void
ofl_msg_print_set_config(struct ofl_msg_set_config *msg, FILE *stream) {
    fprintf(stream, "{conf=");
    ofl_structs_config_print(stream, msg->config);
    fprintf(stream, "}");
}

static void
ofl_msg_print_packet_in(struct ofl_msg_packet_in *msg, FILE *stream) {
    fprintf(stream, "{buffer=\"");
    ofl_buffer_print(stream, msg->buffer_id);
    fprintf(stream, "\", tlen=\"%u\", reas=\"", msg->total_len);
    ofl_packet_in_reason_print(stream, msg->reason);
    fprintf(stream, "\", table=\"");
    ofl_table_print(stream, msg->table_id);
    fprintf(stream, "\", dlen=\"%zu\"}", msg->data_length);
}


static void
ofl_msg_print_flow_removed(struct ofl_msg_flow_removed *msg, FILE *stream, struct ofl_exp *exp) {
    fprintf(stream, "{reas=\"");
    ofl_flow_removed_reason_print(stream, msg->reason);
    fprintf(stream, "\", stats=");
    ofl_structs_flow_stats_print(stream, msg->stats, exp);
    fprintf(stream, "}");
}

static void
ofl_msg_print_port_status(struct ofl_msg_port_status *msg, FILE *stream) {

    fprintf(stream, "{reas=");
    ofl_port_status_reason_print(stream, msg->reason);
    fprintf(stream, ", desc=");
    ofl_structs_port_print(stream, msg->desc);
    fprintf(stream, "}");
}

static void
ofl_msg_print_packet_out(struct ofl_msg_packet_out *msg, FILE *stream, struct ofl_exp *exp) {
    size_t i;
    fprintf(stream, "{buffer=\"");
    ofl_buffer_print(stream, msg->buffer_id);
    fprintf(stream, "\", port=\"");
    ofl_port_print(stream, msg->in_port);
    fprintf(stream, "\", actions=[");

    for (i=0; i<msg->actions_num; i++) {
        ofl_action_print(stream, msg->actions[i], exp);
        if (i < msg->actions_num - 1) { fprintf(stream, ", "); }
    }

    fprintf(stream, "]}");
}

static void
ofl_msg_print_flow_mod(struct ofl_msg_flow_mod *msg, FILE *stream, struct ofl_exp *exp) {
    size_t i;

    fprintf(stream, "{table=\"");
    ofl_table_print(stream, msg->table_id);
    fprintf(stream, "\", cmd=\"");
    ofl_flow_mod_command_print(stream, msg->command);
    fprintf(stream, "\", cookie=\"0x%"PRIx64"\", mask=\"0x%"PRIx64"\", "
                          "idle=\"%u\", hard=\"%u\", prio=\"%u\", buf=\"",
                  msg->cookie, msg->cookie_mask,
                  msg->idle_timeout, msg->hard_timeout, msg->priority);
    ofl_buffer_print(stream, msg->buffer_id);
    fprintf(stream, "\", port=\"");
    ofl_port_print(stream, msg->out_port);
    fprintf(stream, "\", group=\"");
    ofl_group_print(stream, msg->out_group);
    fprintf(stream, "\", flags=\"0x%"PRIx16"\", match=",msg->flags);
    ofl_structs_match_print(stream, msg->match, exp);
    fprintf(stream, ", insts=[");
    for(i=0; i<msg->instructions_num; i++) {
        ofl_structs_instruction_print(stream, msg->instructions[i], exp);
        if (i < msg->instructions_num - 1) { fprintf(stream, ", "); }
    }
    fprintf(stream, "]}");
}

static void
ofl_msg_print_group_mod(struct ofl_msg_group_mod *msg, FILE *stream, struct ofl_exp *exp) {
    size_t i;

    fprintf(stream,"{group=\"");
    ofl_group_print(stream, msg->group_id);
    fprintf(stream,"\", cmd=\"");
    ofl_group_mod_command_print(stream, msg->command);
    fprintf(stream, "\", type=\"");
    ofl_group_type_print(stream, msg->type);
    fprintf(stream,"\", buckets=[");

    for (i=0; i<msg->buckets_num; i++) {
        ofl_structs_bucket_print(stream, msg->buckets[i], exp);

        if (i < msg->buckets_num - 1) { fprintf(stream, ", "); }
    }

    fprintf(stream, "]}");
}

static void
ofl_msg_print_meter_mod(struct ofl_msg_meter_mod *msg, FILE *stream) {
    size_t i;

    fprintf(stream,"{cmd=\"");
    ofl_meter_mod_command_print(stream, msg->command);
    fprintf(stream, "\", flags=\"0x%"PRIx16"\"",msg->flags);
    fprintf(stream, "\", meter_id=\"%"PRIx32"\"",msg->meter_id);
    fprintf(stream,"\", bands=[");

    for (i=0; i<msg->meter_bands_num; i++) {
        ofl_structs_meter_band_print(stream, msg->bands[i]);

        if (i < msg->meter_bands_num - 1) { fprintf(stream, ", "); }
    }

    fprintf(stream, "]}");
}

static void
ofl_msg_print_meter_stats_request(struct ofl_msg_multipart_meter_request *msg, FILE *stream){

    fprintf(stream, "{meter_id= %x", msg->meter_id);
    fprintf(stream, "\"");
}

static void
ofl_msg_print_port_mod(struct ofl_msg_port_mod *msg, FILE *stream) {

    fprintf(stream, "{port=\"");
    ofl_port_print(stream, msg->port_no);
    if (msg->type == OFPPMPT_ETHERNET) {
        fprintf(stream, "\", hwaddr=\""ETH_ADDR_FMT"\", config=\"0x%08"PRIx32"\", "
                          "mask=\"0x%"PRIx32"\", adv=\"0x%"PRIx32"\"}",
                  ETH_ADDR_ARGS(msg->hw_addr), msg->config, msg->mask, msg->advertise);
    } else if (msg->type == OFPPMPT_OPTICAL) {
        fprintf(stream, "\", hwaddr=\""ETH_ADDR_FMT"\", config=\"0x%08"PRIx32"\", "
                          "mask=\"0x%"PRIx32"\", configure=\"0x%"PRIx32"\", "
                          "freq=\"0x%"PRIx32"\", offset=\"0x%"PRIx32"\", "
                          "grid_span=\"0x%"PRIx32"\", tx_pwr=\"0x%"PRIx32"\""
                          "}",
                  ETH_ADDR_ARGS(msg->hw_addr), msg->config, msg->mask,
                  msg->configure, msg->freq_lmda, msg->fl_offset, msg->grid_span,
                  msg->tx_pwr);
    }
}

static void
ofl_msg_print_table_mod(struct ofl_msg_table_mod *msg, FILE *stream) {
    fprintf(stream, "{id=\"");
    ofl_table_print(stream, msg->table_id);
    fprintf(stream, "\", config=\"0x%08"PRIx32"\"}", msg->config);
}

static void
ofl_msg_print_stats_request_flow(struct ofl_msg_multipart_request_flow *msg, FILE *stream, struct ofl_exp *exp) {
    fprintf(stream, ", table=\"");
    ofl_table_print(stream, msg->table_id);
    fprintf(stream, "\", oport=\"");
    ofl_port_print(stream, msg->out_port);
    fprintf(stream, "\", ogrp=\"");
    ofl_group_print(stream, msg->out_group);
    fprintf(stream, "\", cookie=0x%"PRIx64"\", mask=0x%"PRIx64"\", match=",
                  msg->cookie, msg->cookie_mask);
    ofl_structs_match_print(stream, msg->match, exp);
}

static void
ofl_msg_print_stats_request_port(struct ofl_msg_multipart_request_port *msg, FILE *stream) {
    fprintf(stream, ", port=\"");
    ofl_port_print(stream, msg->port_no);
    fprintf(stream, "\"");
}

static void
ofl_msg_print_stats_request_queue(struct ofl_msg_multipart_request_queue *msg, FILE *stream) {
    fprintf(stream, ", port=\"");
    ofl_port_print(stream, msg->port_no);
    fprintf(stream, "\", q=\"");
    ofl_queue_print(stream, msg->queue_id);
    fprintf(stream, "\"");
}

static void
ofl_msg_print_stats_request_group(struct ofl_msg_multipart_request_group *msg, FILE *stream) {
    fprintf(stream, ", group=\"");
    ofl_group_print(stream, msg->group_id);
    fprintf(stream, "\"");
}

static void
ofl_msg_print_table_features_request(struct ofl_msg_multipart_request_table_features* msg, FILE *stream){

    size_t i;
    if (msg->table_features == NULL){
        return;
    }
    else {
        fprintf(stream, ", table_features=\"");
        for(i = 0; i < msg->tables_num; i++)
            ofl_structs_table_features_print(stream, msg->table_features[i]);
        fprintf(stream, "\"");
    }
}

static void
ofl_msg_print_stats_request_experimenter(struct ofl_msg_multipart_request_experimenter *msg, FILE *stream) {
    fprintf(stream, ", exp_id=\"");
    ofl_group_print(stream, msg->experimenter_id);
    fprintf(stream, "\"");
}

static void
ofl_msg_print_multipart_request(struct ofl_msg_multipart_request_header *msg, FILE *stream, struct ofl_exp *exp) {
    if (msg->type == OFPMP_EXPERIMENTER) {
        if (exp != NULL && exp->stats != NULL && exp->stats->req_to_string != NULL) {
            char *c = exp->stats->req_to_string(msg);
            fputs(c, stream);
            free(c);
            return;
        } else {
            OFL_LOG_WARN(LOG_MODULE, "Trying to print EXPERIMENTER stats request, but no callback was given.");
        }
    }

    fprintf(stream, "{type=\"");
    ofl_stats_type_print(stream, msg->type);
    fprintf(stream, "\", flags=\"0x%"PRIx32"\"", msg->flags);

    switch (msg->type) {
        case OFPMP_DESC: {
            break;
        }
        case OFPMP_FLOW:
        case OFPMP_AGGREGATE: {
            ofl_msg_print_stats_request_flow((struct ofl_msg_multipart_request_flow *)msg, stream, exp);
            break;
        }
        case OFPMP_TABLE: {
            break;
        }
        case OFPMP_TABLE_FEATURES: {
            ofl_msg_print_table_features_request((struct ofl_msg_multipart_request_table_features*)msg, stream);        
            break;
        }
        case OFPMP_PORT_STATS: {
            ofl_msg_print_stats_request_port((struct ofl_msg_multipart_request_port *)msg, stream);
            break;
        }
        case OFPMP_QUEUE_STATS: {
            ofl_msg_print_stats_request_queue((struct ofl_msg_multipart_request_queue *)msg, stream);
            break;
        }
        case OFPMP_GROUP: {
            ofl_msg_print_stats_request_group((struct ofl_msg_multipart_request_group *)msg, stream);
            break;
        }
        case OFPMP_GROUP_DESC: {
            break;
        }
        case OFPMP_GROUP_FEATURES:{
            break;
        }
        case OFPMP_METER:
        case OFPMP_METER_CONFIG:{
            ofl_msg_print_meter_stats_request((struct ofl_msg_multipart_meter_request*)msg, stream);
            break;
        }
        case OFPMP_METER_FEATURES:{
            break;
        }    
        case OFPMP_PORT_DESC:{
            break;
        }
        case OFPMP_QUEUE_DESC:{
            ofl_msg_print_stats_request_queue((struct ofl_msg_multipart_request_queue *)msg, stream);
            break;
        }
        case OFPMP_EXPERIMENTER: {
            ofl_msg_print_stats_request_experimenter((struct ofl_msg_multipart_request_experimenter *)msg, stream);
        }
    }
    fprintf(stream, "}");
}

static void
ofl_msg_print_stats_reply_desc(struct ofl_msg_reply_desc *msg, FILE *stream) {
    fprintf(stream, ", mfr=\"%s\", hw=\"%s\", sw=\"%s\", sn=\"%s\", dp=\"%s\"",
                  msg->mfr_desc, msg->hw_desc, msg->sw_desc, msg->serial_num, msg->dp_desc);
}

static void
ofl_msg_print_stats_reply_flow(struct ofl_msg_multipart_reply_flow *msg, FILE *stream, struct ofl_exp *exp) {
    size_t i;

    fprintf(stream, ", stats=[");

    for (i=0; i<msg->stats_num; i++) {
        ofl_structs_flow_stats_print(stream, msg->stats[i], exp);
        if (i < msg->stats_num - 1) { fprintf(stream, ", "); };
    }

    fprintf(stream, "]");
}

static void
ofl_msg_print_stats_reply_aggregate(struct ofl_msg_multipart_reply_aggregate *msg, FILE *stream) {
    fprintf(stream, ", pkt_cnt=\"%"PRIu64"\", byte_cnt=\"%"PRIu64"\", flow_cnt=\"%u\"",
                  msg->packet_count, msg->byte_count, msg->flow_count);
}

static void
ofl_msg_print_stats_reply_table(struct ofl_msg_multipart_reply_table *msg, FILE *stream) {
    size_t i;

    fprintf(stream, ", stats=[");

    for (i=0; i<msg->stats_num; i++) {
        ofl_structs_table_stats_print(stream, msg->stats[i]);
        if (i < msg->stats_num - 1) { fprintf(stream, ", "); };
    }

    fprintf(stream, "]");
}

static void
ofl_msg_print_stats_reply_port(struct ofl_msg_multipart_reply_port *msg, FILE *stream) {
    size_t i;

    fprintf(stream, ", stats=[");

    for (i=0; i<msg->stats_num; i++) {
        ofl_structs_port_stats_print(stream, msg->stats[i]);
        if (i < msg->stats_num - 1) { fprintf(stream, ", "); };
    }

    fprintf(stream, "]");
}

static void
ofl_msg_print_stats_reply_queue(struct ofl_msg_multipart_reply_queue_stats *msg, FILE *stream) {
    size_t i;

    fprintf(stream, ", stats=[");

    for (i=0; i<msg->stats_num; i++) {
        ofl_structs_queue_stats_print(stream, msg->stats[i]);
        if (i < msg->stats_num - 1) { fprintf(stream, ", "); };
    }

    fprintf(stream, "]");
}

static void
ofl_msg_print_stats_reply_group(struct ofl_msg_multipart_reply_group *msg, FILE *stream) {
    size_t i;

    fprintf(stream, ", stats=[");

    for (i=0; i<msg->stats_num; i++) {
        ofl_structs_group_stats_print(stream, msg->stats[i]);
        if (i < msg->stats_num - 1) { fprintf(stream, ", "); };
    }

    fprintf(stream, "]");
}

static void
ofl_msg_print_stats_reply_meter(struct ofl_msg_multipart_reply_meter *msg, FILE *stream) {
    size_t i;

    fprintf(stream, ", stats=[");

    for (i=0; i<msg->stats_num; i++) {
        ofl_structs_meter_stats_print(stream, msg->stats[i]);
        if (i < msg->stats_num - 1) { fprintf(stream, ", "); };
    }

    fprintf(stream, "]");
}

static void
ofl_msg_print_stats_reply_meter_conf(struct ofl_msg_multipart_reply_meter_conf *msg, FILE *stream) {
    size_t i;

    fprintf(stream, ", stats=[");

    for (i=0; i<msg->stats_num; i++) {
        ofl_structs_meter_config_print(stream, msg->stats[i]);
        if (i < msg->stats_num - 1) { fprintf(stream, ", "); };
    }

    fprintf(stream, "]");
}

static void
ofl_msg_print_reply_meter_features(struct ofl_msg_multipart_reply_meter_features *msg, FILE *stream) {

    ofl_structs_meter_features_print(stream, msg->features);

}
static void
ofl_msg_print_stats_reply_group_desc(struct ofl_msg_multipart_reply_group_desc *msg, FILE *stream, struct ofl_exp *exp) {
    size_t i;

    fprintf(stream, ", stats=[");

    for (i=0; i<msg->stats_num; i++) {
        ofl_structs_group_desc_stats_print(stream, msg->stats[i], exp);
        if (i < msg->stats_num - 1) { fprintf(stream, ", "); };
    }

    fprintf(stream, "]");
}

static void ofl_msg_print_stats_reply_group_features(struct ofl_msg_multipart_reply_group_features *msg, FILE *stream){
    size_t i;
    enum ofp_action_type j;

    fprintf(stream, ", types=\"%d\", capabilities=\"%d [",
                  msg->types, msg->capabilities);

    for(i = 0; i < 4; i++){
        ofl_group_type_print(stream, i);
        fprintf(stream, ": max_groups=%d, actions= ", msg->max_groups[i]);
        if(msg->actions[i] & 1){
            ofl_action_type_print(stream, OFPAT_OUTPUT);
            fprintf(stream, "/");    

        }
        if(msg->actions[i] & OFPAT_COPY_TTL_OUT){
            ofl_action_type_print(stream, OFPAT_COPY_TTL_OUT);
            fprintf(stream, "/");    

        }
        if(msg->actions[i] & OFPAT_COPY_TTL_IN){    
            ofl_action_type_print(stream, OFPAT_COPY_TTL_IN);
            fprintf(stream, "/");      
        }
        for(j = OFPAT_SET_MPLS_TTL; j < OFPAT_POP_PBB; j++){
            if (msg->actions[i] & j){
                ofl_action_type_print(stream, j);
                fprintf(stream, "/");
            }
        }
        if (i < 3)
            fprintf(stream, ", ");
    }
}

static void
ofl_msg_print_stats_reply_experimenter(struct ofl_msg_multipart_reply_experimenter *msg, FILE *stream) {
    fprintf(stream, ", exp_id=\"");
    ofl_group_print(stream, msg->experimenter_id);
    fprintf(stream, "\"");
}

static void
ofl_msg_print_table_features_reply(struct ofl_msg_multipart_reply_table_features* msg, FILE *stream){

    size_t i;
    if (msg->table_features == NULL){
        return;
    }
    else {
        fprintf(stream, ", table_features=\"");
        for(i = 0; i < msg->tables_num; i++)
            ofl_structs_table_features_print(stream, msg->table_features[i]);
        fprintf(stream, "\"");
    }
}

static void
ofl_msg_print_port_desc_reply(struct ofl_msg_multipart_reply_port_desc *msg, FILE *stream) {
    size_t i;
    
    for(i = 0; i < msg->stats_num; i++){
        ofl_structs_port_print(stream, msg->stats[i]);
        if (i < msg->stats_num - 1) { fprintf(stream, ", "); };
    }
    fprintf(stream, "}");
}

static void
ofl_msg_print_queue_desc_reply(struct ofl_msg_multipart_reply_queue_desc *msg, FILE *stream) {
    size_t i;
    
    for (i=0; i<msg->queues_num; i++) {
        ofl_structs_queue_desc_print(stream, msg->queues[i]);
        if (i < msg->queues_num - 1) { fprintf(stream, ", "); }
    }

    fprintf(stream, "}");
}

static void
ofl_msg_print_multipart_reply(struct ofl_msg_multipart_reply_header *msg, FILE *stream, struct ofl_exp *exp) {
    if (msg->type == OFPMP_EXPERIMENTER) {
        if (exp != NULL && exp->stats != NULL && exp->stats->reply_to_string != NULL) {
            char *c = exp->stats->reply_to_string(msg);
            fputs(c, stream);
            free(c);
            return;
        } else {
            OFL_LOG_WARN(LOG_MODULE, "Trying to print EXPERIMENTER stats reply, but no callback was given.");
        }
    }

    fprintf(stream, "{type=\"");
    ofl_stats_type_print(stream, msg->type);
    fprintf(stream, "\", flags=\"0x%"PRIx32"\"", msg->flags);

    switch (msg->type) {
        case (OFPMP_DESC): {
            ofl_msg_print_stats_reply_desc((struct ofl_msg_reply_desc *)msg, stream);
            break;
        }
        case (OFPMP_FLOW): {
            ofl_msg_print_stats_reply_flow((struct ofl_msg_multipart_reply_flow *)msg, stream, exp);
            break;
        }
        case OFPMP_AGGREGATE: {
            ofl_msg_print_stats_reply_aggregate((struct ofl_msg_multipart_reply_aggregate *)msg, stream);
            break;
        }
        case (OFPMP_TABLE): {
            ofl_msg_print_stats_reply_table((struct ofl_msg_multipart_reply_table *)msg, stream);
            break;
        }
        case (OFPMP_TABLE_FEATURES):{
            ofl_msg_print_table_features_reply((struct ofl_msg_multipart_reply_table_features*)msg, stream);
            break;
        }
        case OFPMP_PORT_STATS: {
            ofl_msg_print_stats_reply_port((struct ofl_msg_multipart_reply_port *)msg, stream);
            break;
        }
        case OFPMP_QUEUE_STATS: {
            ofl_msg_print_stats_reply_queue((struct ofl_msg_multipart_reply_queue_stats *)msg, stream);
            break;
        }
        case (OFPMP_GROUP): {
            ofl_msg_print_stats_reply_group((struct ofl_msg_multipart_reply_group *)msg, stream);
            break;
        }
        case OFPMP_GROUP_DESC: {
            ofl_msg_print_stats_reply_group_desc((struct ofl_msg_multipart_reply_group_desc *)msg, stream, exp);
            break;
        }
        case OFPMP_GROUP_FEATURES:{
            ofl_msg_print_stats_reply_group_features((struct ofl_msg_multipart_reply_group_features *)msg, stream);
            break;
        }
        case OFPMP_METER:{
            ofl_msg_print_stats_reply_meter((struct ofl_msg_multipart_reply_meter*)msg, stream);
            break;
        }
        case OFPMP_METER_CONFIG:{
            ofl_msg_print_stats_reply_meter_conf((struct ofl_msg_multipart_reply_meter_conf*)msg, stream);
            break;            
        }
        case OFPMP_METER_FEATURES:{
            ofl_msg_print_reply_meter_features((struct ofl_msg_multipart_reply_meter_features*)msg, stream);
            break;
        }
        case OFPMP_PORT_DESC:{
            ofl_msg_print_port_desc_reply((struct ofl_msg_multipart_reply_port_desc*)msg, stream);
            break;
        }
        case OFPMP_QUEUE_DESC:{
            ofl_msg_print_queue_desc_reply((struct ofl_msg_multipart_reply_queue_desc*)msg, stream);
            break;
        }
        case OFPMP_EXPERIMENTER: {
            ofl_msg_print_stats_reply_experimenter((struct ofl_msg_multipart_reply_experimenter *)msg, stream);
            break;
        }
    }

    fprintf(stream, "}");
}

static void 
ofl_msg_print_role_msg(struct ofl_msg_role_request *msg, FILE *stream){
    
    fprintf(stream, "{role= %d, generation_id= %lld}", msg->role, msg->generation_id);

}

/*modified by dingwanfu*/
static void
ofl_msg_print_role_stats_msg(struct ofl_msg_role_status *msg, FILE * stream){

	fprintf(stream, "{role= %d, reason= %d, generation_id= %lld}", msg->role, msg->reason, msg->generation_id);

}

static void
ofl_msg_print_async(struct ofl_msg_async_config* msg, FILE *stream){
    
    fprintf(stream, "{");
    ofl_structs_async_config_print(stream, msg->config);
    fprintf(stream, "}");

}

char *
ofl_msg_to_string(struct ofl_msg_header *msg, struct ofl_exp *exp) {
    char *str;
    size_t str_size;
    FILE *stream = open_memstream(&str, &str_size);

    ofl_msg_print(stream, msg, exp);
    fclose(stream);
    return str;
}

void
ofl_msg_print(FILE *stream, struct ofl_msg_header *msg, struct ofl_exp *exp) {
    ofl_message_type_print(stream, msg->type);

    switch (msg->type) {
        case OFPT_HELLO: { return; }
        case OFPT_ERROR: { ofl_msg_print_error((struct ofl_msg_error *)msg, stream); return; }
        case OFPT_ECHO_REQUEST:
        case OFPT_ECHO_REPLY: { ofl_msg_print_echo((struct ofl_msg_echo *)msg, stream); return; }
        case OFPT_EXPERIMENTER: {
            if (exp == NULL || exp->msg == NULL || exp->msg->to_string == NULL) {
                ofl_msg_print_experimenter((struct ofl_msg_experimenter *)msg, stream);
            } else {
                char *c = exp->msg->to_string((struct ofl_msg_experimenter *)msg);
                fprintf(stream, "%s", c);
                free(c);
            }
            return;
        }

        /* Switch configuration messages. */
        case OFPT_FEATURES_REQUEST: { return; }
        case OFPT_FEATURES_REPLY: { ofl_msg_print_features_reply((struct ofl_msg_features_reply *)msg, stream); return; }
        case OFPT_GET_CONFIG_REQUEST: { return; }
        case OFPT_GET_CONFIG_REPLY: { ofl_msg_print_get_config_reply((struct ofl_msg_get_config_reply *)msg, stream); return; }
        case OFPT_SET_CONFIG: { ofl_msg_print_set_config((struct ofl_msg_set_config *)msg, stream); return; }

        /* Asynchronous messages. */
        case OFPT_PACKET_IN: { ofl_msg_print_packet_in((struct ofl_msg_packet_in *)msg, stream); return; }
        case OFPT_FLOW_REMOVED: { ofl_msg_print_flow_removed((struct ofl_msg_flow_removed *)msg, stream, exp); return; }
        case OFPT_PORT_STATUS: { ofl_msg_print_port_status((struct ofl_msg_port_status *)msg, stream); return; }

        /* Controller command messages. */
        case OFPT_PACKET_OUT: { ofl_msg_print_packet_out((struct ofl_msg_packet_out *)msg, stream, exp); return; }
        case OFPT_FLOW_MOD: { ofl_msg_print_flow_mod((struct ofl_msg_flow_mod *)msg, stream, exp); return; }
        case OFPT_GROUP_MOD: { ofl_msg_print_group_mod((struct ofl_msg_group_mod *)msg, stream, exp); return; }
        case OFPT_PORT_MOD: { ofl_msg_print_port_mod((struct ofl_msg_port_mod *)msg, stream); return; }
        case OFPT_TABLE_MOD: { ofl_msg_print_table_mod((struct ofl_msg_table_mod *)msg, stream); return; }

        /* Statistics messages. */
        case OFPT_MULTIPART_REQUEST: { ofl_msg_print_multipart_request((struct ofl_msg_multipart_request_header *)msg, stream, exp); return; }
        case OFPT_MULTIPART_REPLY: { ofl_msg_print_multipart_reply((struct ofl_msg_multipart_reply_header *)msg, stream, exp); return; }

        /* Barrier messages. */
        case OFPT_BARRIER_REQUEST: { return; }
        case OFPT_BARRIER_REPLY: { return; }

        /*Role messages */
        case OFPT_ROLE_REQUEST:
        case OFPT_ROLE_REPLY:{
            ofl_msg_print_role_msg((struct ofl_msg_role_request*)msg, stream);        
        }
<<<<<<< HEAD
=======

	/*modified by dingwanfu */
	case OFPT_ROLE_STATUS:{
 	    ofl_msg_print_role_stats_msg((struct ofl_msg_role_request*)msg, stream);
	}

        /* Queue Configuration messages. */
        case OFPT_QUEUE_GET_CONFIG_REQUEST: { ofl_msg_print_queue_get_config_request((struct ofl_msg_queue_get_config_request *)msg, stream); return; }
        case OFPT_QUEUE_GET_CONFIG_REPLY: { ofl_msg_print_queue_get_config_reply((struct ofl_msg_queue_get_config_reply *)msg, stream); return; }
>>>>>>> 3bb2c98a
		
		/* Asynchronous message configuration. */
		case OFPT_GET_ASYNC_REQUEST:{return;}
        case OFPT_GET_ASYNC_REPLY:
        case OFPT_SET_ASYNC:{ofl_msg_print_async((struct ofl_msg_async_config*)msg, stream); return;}		
		case OFPT_METER_MOD: {ofl_msg_print_meter_mod((struct ofl_msg_meter_mod*)msg, stream); return;}
			    	
	}
}
<|MERGE_RESOLUTION|>--- conflicted
+++ resolved
@@ -767,9 +767,6 @@
         case OFPT_ROLE_REPLY:{
             ofl_msg_print_role_msg((struct ofl_msg_role_request*)msg, stream);        
         }
-<<<<<<< HEAD
-=======
-
 	/*modified by dingwanfu */
 	case OFPT_ROLE_STATUS:{
  	    ofl_msg_print_role_stats_msg((struct ofl_msg_role_request*)msg, stream);
@@ -778,7 +775,6 @@
         /* Queue Configuration messages. */
         case OFPT_QUEUE_GET_CONFIG_REQUEST: { ofl_msg_print_queue_get_config_request((struct ofl_msg_queue_get_config_request *)msg, stream); return; }
         case OFPT_QUEUE_GET_CONFIG_REPLY: { ofl_msg_print_queue_get_config_reply((struct ofl_msg_queue_get_config_reply *)msg, stream); return; }
->>>>>>> 3bb2c98a
 		
 		/* Asynchronous message configuration. */
 		case OFPT_GET_ASYNC_REQUEST:{return;}
