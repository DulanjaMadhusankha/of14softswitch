--- conflicted
+++ resolved
@@ -77,13 +77,7 @@
 static const uint8_t eth_mcast_0[ETH_ADDR_LEN]
     = {0xfe, 0xff, 0xff, 0xff, 0xff, 0xff};
 
-<<<<<<< HEAD
-
-/* All the known fields. */
-struct oxm_field oxm_fields[N_OXM_FIELDS] = {
-=======
 struct oxm_field all_fields[NUM_OXM_FIELDS] = {
->>>>>>> 9cfa611c
 #define DEFINE_FIELD(HEADER, DL_TYPES, NW_PROTO, MASKABLE)     \
     { HMAP_NODE_NULL_INITIALIZER, OFI_OXM_##HEADER, OXM_##HEADER, \
         DL_CONVERT DL_TYPES, NW_PROTO, MASKABLE },
@@ -474,8 +468,6 @@
     uint32_t header;
     uint8_t *p;
     p = ofpbuf_try_pull(buf, match_len);
-    // VLOG_DBG(LOG_MODULE, "oxm_match length %u, max "
-    //                "length %d", match_len, buf->size);
 
     if (!p) {
         VLOG_DBG_RL(LOG_MODULE,&rl, "oxm_match length %u, rounded up to a "
@@ -545,11 +537,6 @@
     memcpy(&header, p, 4);
     header = ntohl(header);
     payload_len = OXM_LENGTH(header);
-<<<<<<< HEAD
-    // VLOG_DBG(LOG_MODULE, "oxm_entry %08"PRIx32" to be decoded "
-    //          "with length == %"PRIu32"", OXM_FIELD(header), OXM_LENGTH(header));
-=======
->>>>>>> 9cfa611c
     if (!payload_len) {
         VLOG_DBG(LOG_MODULE, "oxm_entry %08"PRIx32" has invalid payload "
                     "length 0", header);
