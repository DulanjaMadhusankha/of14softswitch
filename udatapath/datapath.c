/* Copyright (c) 2008, 2009 The Board of Trustees of The Leland Stanford
 * Junior University
 *
 * We are making the OpenFlow specification and associated documentation
 * (Software) available for public use and benefit with the expectation
 * that others will use, modify and enhance the Software and contribute
 * those enhancements back to the community. However, since we would
 * like to make the Software available for broadest use, with as few
 * restrictions as possible permission is hereby granted, free of
 * charge, to any person obtaining a copy of this Software to deal in
 * the Software under the copyrights without restriction, including
 * without limitation the rights to use, copy, modify, merge, publish,
 * distribute, sublicense, and/or sell copies of the Software, and to
 * permit persons to whom the Software is furnished to do so, subject to
 * the following conditions:
 *
 * The above copyright notice and this permission notice shall be
 * included in all copies or substantial portions of the Software.
 *
 * THE SOFTWARE IS PROVIDED "AS IS", WITHOUT WARRANTY OF ANY KIND,
 * EXPRESS OR IMPLIED, INCLUDING BUT NOT LIMITED TO THE WARRANTIES OF
 * MERCHANTABILITY, FITNESS FOR A PARTICULAR PURPOSE AND
 * NONINFRINGEMENT.  IN NO EVENT SHALL THE AUTHORS OR COPYRIGHT HOLDERS
 * BE LIABLE FOR ANY CLAIM, DAMAGES OR OTHER LIABILITY, WHETHER IN AN
 * ACTION OF CONTRACT, TORT OR OTHERWISE, ARISING FROM, OUT OF OR IN
 * CONNECTION WITH THE SOFTWARE OR THE USE OR OTHER DEALINGS IN THE
 * SOFTWARE.
 *
 * The name and trademarks of copyright holder(s) may NOT be used in
 * advertising or publicity pertaining to the Software or any
 * derivatives without specific, written prior permission.
 */


/* The original Stanford code has been modified during the implementation of
 * the OpenFlow 1.3 userspace switch.
 *
 */

#include "datapath.h"
#include <assert.h>
#include <errno.h>
#include <inttypes.h>
#include <stdlib.h>
#include <string.h>
#include <unistd.h>
#include "csum.h"
#include "dp_buffers.h"
#include "dp_control.h"
#include "ofp.h"
#include "ofpbuf.h"
#include "group_table.h"
#include "meter_table.h"
#include "oflib/ofl.h"
#include "oflib-exp/ofl-exp.h"
#include "oflib-exp/ofl-exp-nicira.h"
#include "oflib/ofl-messages.h"
#include "oflib/ofl-log.h"
#include "openflow/openflow.h"
#include "openflow/nicira-ext.h"
#include "openflow/private-ext.h"
#include "openflow/openflow-ext.h"
#include "pipeline.h"
#include "poll-loop.h"
#include "rconn.h"
#include "stp.h"
#include "vconn.h"

#define LOG_MODULE VLM_dp

static struct vlog_rate_limit rl = VLOG_RATE_LIMIT_INIT(60, 60);


static struct remote *remote_create(struct datapath *dp, struct rconn *rconn, struct rconn *rconn_aux);
static void remote_run(struct datapath *, struct remote *);
static void remote_rconn_run(struct datapath *, struct remote *, uint8_t);
static void remote_wait(struct remote *);
static void remote_destroy(struct remote *);


#define MFR_DESC     "Stanford University, Ericsson Research and CPqD Research"
#define HW_DESC      "OpenFlow 1.3 Reference Userspace Switch"
#define SW_DESC      __DATE__" "__TIME__
#define DP_DESC      "OpenFlow 1.3 Reference Userspace Switch Datapath"
#define SERIAL_NUM   "1"

#define MAIN_CONNECTION 0
#define PTIN_CONNECTION 1


/* Callbacks for processing experimenter messages in OFLib. */
static struct ofl_exp_msg dp_exp_msg =
        {.pack      = ofl_exp_msg_pack,
         .unpack    = ofl_exp_msg_unpack,
         .free      = ofl_exp_msg_free,
         .to_string = ofl_exp_msg_to_string};

static struct ofl_exp dp_exp =
        {.act   = NULL,
         .inst  = NULL,
         .match = NULL,
         .stats = NULL,
         .msg   = &dp_exp_msg};

/* Generates and returns a random datapath id. */
static uint64_t
gen_datapath_id(void) {
    uint8_t ea[ETH_ADDR_LEN];
    eth_addr_random(ea);
    return eth_addr_to_uint64(ea);
}


struct datapath *
dp_new(void) {
    struct datapath *dp;
    dp = xmalloc(sizeof(struct datapath));

    dp->mfr_desc   = strncpy(xmalloc(DESC_STR_LEN), MFR_DESC, DESC_STR_LEN);
    dp->mfr_desc[DESC_STR_LEN-1]     = 0x00;
    dp->hw_desc    = strncpy(xmalloc(DESC_STR_LEN), HW_DESC, DESC_STR_LEN);
    dp->hw_desc[DESC_STR_LEN-1]      = 0x00;
    dp->sw_desc    = strncpy(xmalloc(DESC_STR_LEN), SW_DESC, DESC_STR_LEN);
    dp->sw_desc[DESC_STR_LEN-1]      = 0x00;
    dp->dp_desc    = strncpy(xmalloc(DESC_STR_LEN), DP_DESC, DESC_STR_LEN);
    dp->dp_desc[DESC_STR_LEN-1]      = 0x00;
    dp->serial_num = strncpy(xmalloc(SERIAL_NUM_LEN), SERIAL_NUM, SERIAL_NUM_LEN);
    dp->serial_num[SERIAL_NUM_LEN-1] = 0x00;


    dp->id = gen_datapath_id();

    dp->generation_id = -1;

    dp->last_timeout = time_now();
    list_init(&dp->remotes);
    dp->listeners = NULL;
    dp->n_listeners = 0;
    dp->listeners_aux = NULL;
    dp->n_listeners_aux = 0;

    memset(dp->ports, 0x00, sizeof (dp->ports));
    dp->local_port = NULL;

    dp->buffers = dp_buffers_create(dp);
    dp->pipeline = pipeline_create(dp);
    dp->groups = group_table_create(dp);
    dp->meters = meter_table_create(dp);

    list_init(&dp->port_list);
    dp->ports_num = 0;
    dp->max_queues = NETDEV_MAX_QUEUES;

    dp->exp = &dp_exp;

    dp->config.flags         = OFPC_FRAG_NORMAL;
    dp->config.miss_send_len = OFP_DEFAULT_MISS_SEND_LEN;

    if(strlen(dp->dp_desc) == 0) {
        /* just use "$HOSTNAME pid=$$" */
        char hostnametmp[DESC_STR_LEN];
	    gethostname(hostnametmp,sizeof hostnametmp);
        snprintf(dp->dp_desc, sizeof dp->dp_desc,"%s pid=%u",hostnametmp, getpid());
    }

    /* FIXME: Should not depend on udatapath_as_lib */
    #if defined(OF_HW_PLAT) && (defined(UDATAPATH_AS_LIB) || defined(USE_NETDEV))
        dp_hw_drv_init(dp);
    #endif

    return dp;
}


void
dp_add_pvconn(struct datapath *dp, struct pvconn *pvconn, struct pvconn *pvconn_aux) {
    dp->listeners = xrealloc(dp->listeners,
                             sizeof *dp->listeners * (dp->n_listeners + 1));
    dp->listeners[dp->n_listeners++] = pvconn;

    dp->listeners_aux = xrealloc(dp->listeners_aux,
                             sizeof *dp->listeners_aux * (dp->n_listeners_aux + 1));
    dp->listeners_aux[dp->n_listeners_aux++] = pvconn_aux;
}

void
dp_run(struct datapath *dp) {
    time_t now = time_now();
    struct remote *r, *rn;
    size_t i;

    if (now != dp->last_timeout) {
        dp->last_timeout = now;
        meter_table_add_tokens(dp->meters);
        pipeline_timeout(dp->pipeline);
    }

    poll_timer_wait(1000);
    dp_ports_run(dp);

    /* Talk to remotes. */
    LIST_FOR_EACH_SAFE (r, rn, struct remote, node, &dp->remotes) {
        remote_run(dp, r);
    }

    for (i = 0; i < dp->n_listeners; ) {
        struct pvconn *pvconn = dp->listeners[i];
        struct vconn *new_vconn;

        int retval = pvconn_accept(pvconn, OFP_VERSION, &new_vconn);
        if (!retval) {
            struct rconn * rconn_aux = NULL;
            if (dp->n_listeners_aux && dp->listeners_aux[i] != NULL) {
                struct pvconn *pvconn_aux = dp->listeners_aux[i];
                struct vconn *new_vconn_aux;
                int retval_aux = pvconn_accept(pvconn_aux, OFP_VERSION, &new_vconn_aux);
                if (!retval_aux)
                    rconn_aux = rconn_new_from_vconn("passive_aux", new_vconn_aux);
            }
            remote_create(dp, rconn_new_from_vconn("passive", new_vconn), rconn_aux);
        }
        else if (retval != EAGAIN) {
            VLOG_WARN_RL(LOG_MODULE, &rl, "accept failed (%s)", strerror(retval));
            dp->listeners[i] = dp->listeners[--dp->n_listeners];
            if (dp->n_listeners_aux) {
                dp->listeners_aux[i] = dp->listeners_aux[--dp->n_listeners_aux];
            }
            continue;
        }
        i++;
    }
}

static void
remote_run(struct datapath *dp, struct remote *r)
{
    remote_rconn_run(dp, r, MAIN_CONNECTION);

    if (!rconn_is_alive(r->rconn)) {
        remote_destroy(r);
        return;
    }

    if (r->rconn_aux == NULL || !rconn_is_alive(r->rconn_aux))
        return;

    remote_rconn_run(dp, r, PTIN_CONNECTION);
}

static void
remote_rconn_run(struct datapath *dp, struct remote *r, uint8_t conn_id) {
    struct rconn *rconn;
    ofl_err error;
    size_t i;

    if (conn_id == MAIN_CONNECTION)
        rconn = r->rconn;
    else if (conn_id == PTIN_CONNECTION)
        rconn = r->rconn_aux;

    rconn_run(rconn);
    /* Do some remote processing, but cap it at a reasonable amount so that
     * other processing doesn't starve. */
    for (i = 0; i < 50; i++) {
        if (!r->cb_dump) {
            struct ofpbuf *buffer;

            buffer = rconn_recv(rconn);
            if (buffer == NULL) {
                break;
            } else {
                struct ofl_msg_header *msg;

                struct sender sender = {.remote = r, .conn_id = conn_id};

                error = ofl_msg_unpack(buffer->data, buffer->size, &msg, &(sender.xid), dp->exp);

                if (!error) {
                    error = handle_control_msg(dp, msg, &sender);

                    if (error) {
                        ofl_msg_free(msg, dp->exp);
                    }
                }

                if (error) {
                    struct ofl_msg_error err =
                            {{.type = OFPT_ERROR},
                             .type = ofl_error_type(error),
                             .code = ofl_error_code(error),
                             .data_length = buffer->size,
                             .data        = buffer->data};
                    dp_send_message(dp, (struct ofl_msg_header *)&err, &sender);
                }

                ofpbuf_delete(buffer);
            }
        } else {
            if (r->n_txq < TXQ_LIMIT) {
                int error = r->cb_dump(dp, r->cb_aux);
                if (error <= 0) {
                    if (error) {
                        VLOG_WARN_RL(LOG_MODULE, &rl, "Callback error: %s.",
                                     strerror(-error));
                    }
                    r->cb_done(r->cb_aux);
                    r->cb_dump = NULL;
                }
            } else {
                break;
            }
        }
    }
}

static void
remote_wait(struct remote *r)
{
    rconn_run_wait(r->rconn);
    rconn_recv_wait(r->rconn);

    if (r->rconn_aux) {
        rconn_run_wait(r->rconn_aux);
        rconn_recv_wait(r->rconn_aux);
    }
}

static void
remote_destroy(struct remote *r)
{
    if (r) {
        if (r->cb_dump && r->cb_done) {
             r->cb_done(r->cb_aux);
        }
        list_remove(&r->node);
        if (r->rconn_aux != NULL) {
            rconn_destroy(r->rconn_aux);
        }
        rconn_destroy(r->rconn);
        free(r);
    }
}

static struct remote *
remote_create(struct datapath *dp, struct rconn *rconn, struct rconn *rconn_aux)
{
    size_t i;
    struct remote *remote = xmalloc(sizeof *remote);
    list_push_back(&dp->remotes, &remote->node);
    remote->rconn = rconn;
    remote->rconn_aux = rconn_aux;
    remote->cb_dump = NULL;
    remote->n_txq = 0;
    remote->role = OFPCR_ROLE_EQUAL;
    /* Set the remote configuration to receive any asynchronous message*/
    for(i = 0; i < 2; i++){
        memset(&remote->config.packet_in_mask[i], 0x7, sizeof(uint32_t));
        memset(&remote->config.port_status_mask[i], 0x7, sizeof(uint32_t));
        memset(&remote->config.flow_removed_mask[i], 0x1f, sizeof(uint32_t));
    }
    return remote;
}


void
dp_wait(struct datapath *dp)
{
    struct sw_port *p;
    struct remote *r;
    size_t i;

    LIST_FOR_EACH (p, struct sw_port, node, &dp->port_list) {
        if (IS_HW_PORT(p)) {
            continue;
        }
        netdev_recv_wait(p->netdev);
    }
    LIST_FOR_EACH (r, struct remote, node, &dp->remotes) {
        remote_wait(r);
    }
    for (i = 0; i < dp->n_listeners; i++) {
        pvconn_wait(dp->listeners[i]);
    }
}

void
dp_set_dpid(struct datapath *dp, uint64_t dpid) {
    dp->id = dpid;
}

void
dp_set_mfr_desc(struct datapath *dp, char *mfr_desc) {
    strncpy(dp->mfr_desc, mfr_desc, DESC_STR_LEN);
    dp->mfr_desc[DESC_STR_LEN-1] = 0x00;
}

void
dp_set_hw_desc(struct datapath *dp, char *hw_desc) {
    strncpy(dp->hw_desc, hw_desc, DESC_STR_LEN);
    dp->hw_desc[DESC_STR_LEN-1] = 0x00;
}

void
dp_set_sw_desc(struct datapath *dp, char *sw_desc) {
    strncpy(dp->sw_desc, sw_desc, DESC_STR_LEN);
    dp->sw_desc[DESC_STR_LEN-1] = 0x00;
}

void
dp_set_dp_desc(struct datapath *dp, char *dp_desc) {
    strncpy(dp->dp_desc, dp_desc, DESC_STR_LEN);
    dp->dp_desc[DESC_STR_LEN-1] = 0x00;
}

void
dp_set_serial_num(struct datapath *dp, char *serial_num) {
    strncpy(dp->serial_num, serial_num, SERIAL_NUM_LEN);
    dp->serial_num[SERIAL_NUM_LEN-1] = 0x00;
}

void
dp_set_max_queues(struct datapath *dp, uint32_t max_queues) {
    dp->max_queues = max_queues;
}


static int
send_openflow_buffer_to_remote(struct ofpbuf *buffer, struct remote *remote) {
    struct rconn* rconn = remote->rconn;
    int retval;
    if (buffer->conn_id == PTIN_CONNECTION &&
        remote->rconn != NULL &&
        remote->rconn_aux != NULL &&
        rconn_is_connected(remote->rconn) &&
        rconn_is_connected(remote->rconn_aux)) {
            rconn = remote->rconn_aux;
    }
    retval = rconn_send_with_limit(rconn, buffer, &remote->n_txq,
                                      TXQ_LIMIT);

    if (retval) {
        VLOG_WARN_RL(LOG_MODULE, &rl, "send to %s failed: %s",
                     rconn_get_name(rconn), strerror(retval));
    }

    return retval;
}

static int
send_openflow_buffer(struct datapath *dp, struct ofpbuf *buffer,
                     const struct sender *sender) {
    update_openflow_length(buffer);
    if (sender) {
        /* Send back to the sender. */
        return send_openflow_buffer_to_remote(buffer, sender->remote);

    } else {
        /* Broadcast to all remotes. */
        struct remote *r, *prev = NULL;
        uint8_t msg_type;
        /* Get the type of the message */
        memcpy(&msg_type,((char* ) buffer->data) + 1, sizeof(uint8_t));
        LIST_FOR_EACH (r, struct remote, node, &dp->remotes) {
            /* do not send to remotes with slave role apart from port status */
            if (r->role == OFPCR_ROLE_EQUAL || r->role == OFPCR_ROLE_MASTER){
                /*Check if the message is enabled in the asynchronous configuration*/
                switch(msg_type){
                    case (OFPT_PACKET_IN):{
                        struct ofp_packet_in *p = (struct ofp_packet_in*)buffer->data;
                        /* Do not send message if the reason is not enabled */
                        if((p->reason == OFPR_TABLE_MISS) && !(r->config.packet_in_mask[0] & 0x1))
                            continue;
<<<<<<< HEAD
                        if((p->reason == OFPR_ACTION) && !(r->config.packet_in_mask[0] & 0x2))
                            continue;
                        if((p->reason == OFPR_INVALID_TTL) && !(r->config.packet_in_mask[0] & 0x4))
                            continue;
=======
                        if((p->reason == OFPR_APPLY_ACTION) && !(r->config.packet_in_mask[0] & 0x2))                        
                            continue;
                        if((p->reason == OFPR_INVALID_TTL) && !(r->config.packet_in_mask[0] & 0x4))                        
                            continue;                            
                        if((p->reason == OFPR_ACTION_SET) && !(r->config.packet_in_mask[0] & 0x8))                        
                            continue;                            
                        if((p->reason == OFPR_GROUP) && !(r->config.packet_in_mask[0] & 0x10))                        
                            continue;                            
                        if((p->reason == OFPR_PACKET_OUT) && !(r->config.packet_in_mask[0] & 0x20))                        
                            continue;                            
>>>>>>> d2c7f3bd
                        break;
                    }
                    case (OFPT_PORT_STATUS):{
                        struct ofp_port_status *p = (struct ofp_port_status*)buffer->data;
                        if((p->reason == OFPPR_ADD) && !(r->config.port_status_mask[0] & 0x1))
                            continue;
                        if((p->reason == OFPPR_DELETE) && !(r->config.port_status_mask[0] & 0x2))
                            continue;
                        if((p->reason == OFPPR_MODIFY) && !(r->config.packet_in_mask[0] & 0x4))
                            continue;
                    }
                    case (OFPT_FLOW_REMOVED):{
                        struct ofp_flow_removed *p= (struct ofp_flow_removed *)buffer->data;
                        if((p->reason == OFPRR_IDLE_TIMEOUT) && !(r->config.port_status_mask[0] & 0x1))
                            continue;
                        if((p->reason == OFPRR_HARD_TIMEOUT) && !(r->config.port_status_mask[0] & 0x2))
                            continue;
                        if((p->reason == OFPRR_DELETE) && !(r->config.packet_in_mask[0] & 0x4))
                            continue;
                        if((p->reason == OFPRR_GROUP_DELETE) && !(r->config.packet_in_mask[0] & 0x8))
                            continue;
                        if((p->reason == OFPRR_METER_DELETE) && !(r->config.packet_in_mask[0] & 0x10))
                            continue;
                    }
                }
            }
            else {
                /* In this implementation we assume that a controller with role slave
                   can is able to receive only port stats messages */
                if (r->role == OFPCR_ROLE_SLAVE && msg_type != OFPT_PORT_STATUS) {
                    continue;
                }
                else {
                    struct ofp_port_status *p = (struct ofp_port_status*)buffer->data;
                    if((p->reason == OFPPR_ADD) && !(r->config.port_status_mask[1] & 0x1))
                        continue;
                    if((p->reason == OFPPR_DELETE) && !(r->config.port_status_mask[1] & 0x2))
                        continue;
                    if((p->reason == OFPPR_MODIFY) && !(r->config.packet_in_mask[1] & 0x4))
                        continue;
                }
            }
            if (prev) {
                send_openflow_buffer_to_remote(ofpbuf_clone(buffer), prev);
            }
            prev = r;
        }
        if (prev) {
            send_openflow_buffer_to_remote(buffer, prev);
        } else {
            ofpbuf_delete(buffer);
        }
        return 0;
    }
}

int
dp_send_message(struct datapath *dp, struct ofl_msg_header *msg,
                     const struct sender *sender) {
    struct ofpbuf *ofpbuf;
    uint8_t *buf;
    size_t buf_size;
    int error;

    if (VLOG_IS_DBG_ENABLED(LOG_MODULE)) {
        char *msg_str = ofl_msg_to_string(msg, dp->exp);
        VLOG_DBG_RL(LOG_MODULE, &rl, "sending: %.400s", msg_str);
        free(msg_str);
    }

    error = ofl_msg_pack(msg, sender == NULL ? 0 : sender->xid, &buf, &buf_size, dp->exp);
    if (error) {
        VLOG_WARN_RL(LOG_MODULE, &rl, "There was an error packing the message!");
        return error;
    }
    ofpbuf = ofpbuf_new(0);
    ofpbuf_use(ofpbuf, buf, buf_size);
    ofpbuf_put_uninit(ofpbuf, buf_size);

    /* Choose the connection to send the packet to.
       1) By default, we send it to the main connection
       2) If there's an associated sender, send the response to the same
          connection the request came from
       3) If it's a packet in, use the auxiliary connection
    */
    ofpbuf->conn_id = MAIN_CONNECTION;
    if (sender != NULL)
        ofpbuf->conn_id = sender->conn_id;
    if (msg->type == OFPT_PACKET_IN)
        ofpbuf->conn_id = PTIN_CONNECTION;

    error = send_openflow_buffer(dp, ofpbuf, sender);
    if (error) {
        VLOG_WARN_RL(LOG_MODULE, &rl, "There was an error sending the message!");
        /* TODO Zoltan: is delete needed? */
        ofpbuf_delete(ofpbuf);
        return error;
    }
    return 0;
}

ofl_err
dp_handle_set_desc(struct datapath *dp, struct ofl_exp_openflow_msg_set_dp_desc *msg,
                                            const struct sender *sender UNUSED) {
    dp_set_dp_desc(dp, msg->dp_desc);
    ofl_msg_free((struct ofl_msg_header *)msg, dp->exp);
    return 0;
}

static ofl_err
dp_check_generation_id(struct datapath *dp, uint64_t new_gen_id){

    if(dp->generation_id >= 0  && ((uint64_t)(dp->generation_id - new_gen_id) < 0) )
        return ofl_error(OFPET_ROLE_REQUEST_FAILED, OFPRRFC_STALE);
    else dp->generation_id = new_gen_id;
    return 0;

}

ofl_err
dp_handle_role_request(struct datapath *dp, struct ofl_msg_role_request *msg,
                                            const struct sender *sender) {
    uint32_t role = msg->role; 
    switch (msg->role) {
        case OFPCR_ROLE_NOCHANGE:{
            role = sender->remote->role;
            break;
        }
        case OFPCR_ROLE_EQUAL: {
            sender->remote->role = OFPCR_ROLE_EQUAL;
            break;
        }
        case OFPCR_ROLE_MASTER: {
            struct remote *r;
            int error = dp_check_generation_id(dp,msg->generation_id);
            if (error) {
                VLOG_WARN_RL(LOG_MODULE, &rl, "Role message generation id is smaller than the current id!");
                return error;
            }
            /* Old master(s) must be changed to slave(s) */
            LIST_FOR_EACH (r, struct remote, node, &dp->remotes) {
                if (r->role == OFPCR_ROLE_MASTER) {
                    r->role = OFPCR_ROLE_SLAVE;
                }
            }
            sender->remote->role = OFPCR_ROLE_MASTER;
            break;
        }
        case OFPCR_ROLE_SLAVE: {
            int error = dp_check_generation_id(dp,msg->generation_id);
            if (error) {
                VLOG_WARN_RL(LOG_MODULE, &rl, "Role message generation id is smaller than the current id!");
                return error;
            }
            sender->remote->role = OFPCR_ROLE_SLAVE;
            break;
        }
        default: {
            VLOG_WARN_RL(LOG_MODULE, &rl, "Role request with unknown role (%u).", msg->role);
            return ofl_error(OFPET_ROLE_REQUEST_FAILED, OFPRRFC_BAD_ROLE);
        }
    }
    
    {
    struct ofl_msg_role_request reply =
        {{.type = OFPT_ROLE_REPLY},
            .role = role,
            .generation_id = msg->generation_id};

    dp_send_message(dp, (struct ofl_msg_header *)&reply, sender);
    }
    return 0;
}

ofl_err
dp_handle_async_request(struct datapath *dp, struct ofl_msg_async_config *msg,
                                            const struct sender *sender) {

    uint16_t async_type = msg->header.type;
    switch(async_type){
        case (OFPT_GET_ASYNC_REQUEST):{
            struct ofl_msg_async_config reply =
                    {{.type = OFPT_GET_ASYNC_REPLY},
                     .config = &sender->remote->config};
            dp_send_message(dp, (struct ofl_msg_header *)&reply, sender);

            ofl_msg_free((struct ofl_msg_header*)msg, dp->exp);

            break;
        }
        case (OFPT_SET_ASYNC):{
            memcpy(&sender->remote->config, msg->config, sizeof(struct ofl_async_config));
            break;
        }
    }
    return 0;
}<|MERGE_RESOLUTION|>--- conflicted
+++ resolved
@@ -470,12 +470,6 @@
                         /* Do not send message if the reason is not enabled */
                         if((p->reason == OFPR_TABLE_MISS) && !(r->config.packet_in_mask[0] & 0x1))
                             continue;
-<<<<<<< HEAD
-                        if((p->reason == OFPR_ACTION) && !(r->config.packet_in_mask[0] & 0x2))
-                            continue;
-                        if((p->reason == OFPR_INVALID_TTL) && !(r->config.packet_in_mask[0] & 0x4))
-                            continue;
-=======
                         if((p->reason == OFPR_APPLY_ACTION) && !(r->config.packet_in_mask[0] & 0x2))                        
                             continue;
                         if((p->reason == OFPR_INVALID_TTL) && !(r->config.packet_in_mask[0] & 0x4))                        
@@ -486,7 +480,6 @@
                             continue;                            
                         if((p->reason == OFPR_PACKET_OUT) && !(r->config.packet_in_mask[0] & 0x20))                        
                             continue;                            
->>>>>>> d2c7f3bd
                         break;
                     }
                     case (OFPT_PORT_STATUS):{
